//
//  ========================================================================
//  Copyright (c) 1995-2016 Mort Bay Consulting Pty. Ltd.
//  ------------------------------------------------------------------------
//  All rights reserved. This program and the accompanying materials
//  are made available under the terms of the Eclipse Public License v1.0
//  and Apache License v2.0 which accompanies this distribution.
//
//      The Eclipse Public License is available at
//      http://www.eclipse.org/legal/epl-v10.html
//
//      The Apache License v2.0 is available at
//      http://www.opensource.org/licenses/apache2.0.php
//
//  You may elect to redistribute this code under either of these licenses.
//  ========================================================================
//

package org.eclipse.jetty.io;

import java.nio.channels.SelectionKey;
import java.nio.channels.SocketChannel;

import org.eclipse.jetty.util.log.Log;
import org.eclipse.jetty.util.log.Logger;
<<<<<<< HEAD
=======
import org.eclipse.jetty.util.thread.ExecutionStrategy.Rejectable;
import org.eclipse.jetty.util.thread.Locker;
>>>>>>> c858bc12
import org.eclipse.jetty.util.thread.Scheduler;

/**
 * An ChannelEndpoint that can be scheduled by {@link SelectorManager}.
 */
@Deprecated
public class SelectChannelEndPoint extends SocketChannelEndPoint implements ManagedSelector.Selectable
{
    public static final Logger LOG = Log.getLogger(SelectChannelEndPoint.class);

<<<<<<< HEAD
=======
    private final Locker _locker = new Locker();
    private boolean _updatePending;

    /**
     * true if {@link ManagedSelector#destroyEndPoint(EndPoint)} has not been called
     */
    private final AtomicBoolean _open = new AtomicBoolean();
    private final ManagedSelector _selector;
    private final SelectionKey _key;
    /**
     * The current value for {@link SelectionKey#interestOps()}.
     */
    private int _currentInterestOps;
    /**
     * The desired value for {@link SelectionKey#interestOps()}.
     */
    private int _desiredInterestOps;

    private final Runnable _runUpdateKey = new Runnable()
    {
        @Override
        public void run()
        {
            updateKey();
        }

        @Override
        public String toString()
        {
            return SelectChannelEndPoint.this.toString()+":runUpdateKey";
        }
    };
    
    private abstract class RejectableRunnable implements Runnable,Rejectable
    {
        @Override 
        public void reject()
        {
            try
            {
                close();
            }
            catch (Throwable x)
            {
                LOG.warn(x);
            }
        }
    }
    
    private final Runnable _runFillable = new RejectableRunnable()
    {
        @Override
        public void run()
        {
            getFillInterest().fillable();
        }

        @Override
        public String toString()
        {
            return SelectChannelEndPoint.this.toString()+":runFillable";
        }
    };
    private final Runnable _runCompleteWrite = new RejectableRunnable()
    {
        @Override
        public void run()
        {
            getWriteFlusher().completeWrite();
        }

        @Override
        public String toString()
        {
            return SelectChannelEndPoint.this.toString()+":runCompleteWrite";
        }
    };
    private final Runnable _runFillableCompleteWrite = new RejectableRunnable()
    {
        @Override
        public void run()
        {
            getFillInterest().fillable();
            getWriteFlusher().completeWrite();
        }

        @Override
        public String toString()
        {
            return SelectChannelEndPoint.this.toString()+":runFillableCompleteWrite";
        }
    };

>>>>>>> c858bc12
    public SelectChannelEndPoint(SocketChannel channel, ManagedSelector selector, SelectionKey key, Scheduler scheduler, long idleTimeout)
    {
        super(channel,selector,key,scheduler);
        setIdleTimeout(idleTimeout);
    }
}<|MERGE_RESOLUTION|>--- conflicted
+++ resolved
@@ -18,16 +18,11 @@
 
 package org.eclipse.jetty.io;
 
+import java.nio.channels.SelectableChannel;
 import java.nio.channels.SelectionKey;
-import java.nio.channels.SocketChannel;
 
 import org.eclipse.jetty.util.log.Log;
 import org.eclipse.jetty.util.log.Logger;
-<<<<<<< HEAD
-=======
-import org.eclipse.jetty.util.thread.ExecutionStrategy.Rejectable;
-import org.eclipse.jetty.util.thread.Locker;
->>>>>>> c858bc12
 import org.eclipse.jetty.util.thread.Scheduler;
 
 /**
@@ -38,103 +33,7 @@
 {
     public static final Logger LOG = Log.getLogger(SelectChannelEndPoint.class);
 
-<<<<<<< HEAD
-=======
-    private final Locker _locker = new Locker();
-    private boolean _updatePending;
-
-    /**
-     * true if {@link ManagedSelector#destroyEndPoint(EndPoint)} has not been called
-     */
-    private final AtomicBoolean _open = new AtomicBoolean();
-    private final ManagedSelector _selector;
-    private final SelectionKey _key;
-    /**
-     * The current value for {@link SelectionKey#interestOps()}.
-     */
-    private int _currentInterestOps;
-    /**
-     * The desired value for {@link SelectionKey#interestOps()}.
-     */
-    private int _desiredInterestOps;
-
-    private final Runnable _runUpdateKey = new Runnable()
-    {
-        @Override
-        public void run()
-        {
-            updateKey();
-        }
-
-        @Override
-        public String toString()
-        {
-            return SelectChannelEndPoint.this.toString()+":runUpdateKey";
-        }
-    };
-    
-    private abstract class RejectableRunnable implements Runnable,Rejectable
-    {
-        @Override 
-        public void reject()
-        {
-            try
-            {
-                close();
-            }
-            catch (Throwable x)
-            {
-                LOG.warn(x);
-            }
-        }
-    }
-    
-    private final Runnable _runFillable = new RejectableRunnable()
-    {
-        @Override
-        public void run()
-        {
-            getFillInterest().fillable();
-        }
-
-        @Override
-        public String toString()
-        {
-            return SelectChannelEndPoint.this.toString()+":runFillable";
-        }
-    };
-    private final Runnable _runCompleteWrite = new RejectableRunnable()
-    {
-        @Override
-        public void run()
-        {
-            getWriteFlusher().completeWrite();
-        }
-
-        @Override
-        public String toString()
-        {
-            return SelectChannelEndPoint.this.toString()+":runCompleteWrite";
-        }
-    };
-    private final Runnable _runFillableCompleteWrite = new RejectableRunnable()
-    {
-        @Override
-        public void run()
-        {
-            getFillInterest().fillable();
-            getWriteFlusher().completeWrite();
-        }
-
-        @Override
-        public String toString()
-        {
-            return SelectChannelEndPoint.this.toString()+":runFillableCompleteWrite";
-        }
-    };
-
->>>>>>> c858bc12
-    public SelectChannelEndPoint(SocketChannel channel, ManagedSelector selector, SelectionKey key, Scheduler scheduler, long idleTimeout)
+    public SelectChannelEndPoint(SelectableChannel channel, ManagedSelector selector, SelectionKey key, Scheduler scheduler, long idleTimeout)
     {
         super(channel,selector,key,scheduler);
         setIdleTimeout(idleTimeout);
