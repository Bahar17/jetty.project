<project xmlns="http://maven.apache.org/POM/4.0.0" xmlns:xsi="http://www.w3.org/2001/XMLSchema-instance" xsi:schemaLocation="http://maven.apache.org/POM/4.0.0 http://maven.apache.org/maven-v4_0_0.xsd">
  <parent>
    <groupId>org.eclipse.jetty.osgi</groupId>
    <artifactId>jetty-osgi-project</artifactId>
    <version>9.4.1-SNAPSHOT</version>
    <relativePath>../pom.xml</relativePath>
  </parent>
  <modelVersion>4.0.0</modelVersion>
  <artifactId>test-jetty-osgi</artifactId>
  <name>Jetty :: OSGi :: Test</name>
  <description>Jetty OSGi Integration test</description>
  <url>http://www.eclipse.org/jetty</url>
  <properties>
    <bundle-symbolic-name>${project.groupId}.boot.test.osgi</bundle-symbolic-name>
    <jetty-orbit-url>http://download.eclipse.org/jetty/orbit/</jetty-orbit-url>
    <assembly-directory>target/distribution</assembly-directory>
    <exam.version>3.5.0</exam.version>
    <url.version>1.5.2</url.version>
    <injection.bundle.version>1.0</injection.bundle.version>
  </properties>
  <dependencies>
    <!-- Pax Exam Dependencies -->
    <dependency>
      <groupId>org.ops4j.pax.exam</groupId>
      <artifactId>pax-exam</artifactId>
      <version>${exam.version}</version>
      <scope>test</scope>
    </dependency>
    <dependency>
      <groupId>org.ops4j.pax.exam</groupId>
      <artifactId>pax-exam-inject</artifactId>
      <version>${exam.version}</version>
      <scope>test</scope>
    </dependency>
<<<<<<< HEAD

    <!-- use the forked container so we can pass it system properties eg for alpn -->
=======
    <!-- Use the forked container so we can pass it system properties eg for alpn -->
>>>>>>> 9e9ee03d
    <dependency>
        <groupId>org.ops4j.pax.exam</groupId>
        <artifactId>pax-exam-container-forked</artifactId>
        <version>${exam.version}</version>
        <scope>test</scope>
    </dependency>
<<<<<<< HEAD

=======
>>>>>>> 9e9ee03d
    <dependency>
      <groupId>org.ops4j.pax.exam</groupId>
      <artifactId>pax-exam-junit4</artifactId>
      <version>${exam.version}</version>
      <scope>test</scope>
      <exclusions>
        <exclusion>
          <groupId>junit</groupId>
          <artifactId>junit</artifactId>
        </exclusion>
      </exclusions>
    </dependency>
    <dependency>
      <groupId>org.ops4j.pax.exam</groupId>
      <artifactId>pax-exam-link-mvn</artifactId>
      <version>${exam.version}</version>
      <scope>test</scope>
    </dependency>
    <dependency>
      <groupId>org.ops4j.pax.url</groupId>
      <artifactId>pax-url-aether</artifactId>
      <version>${url.version}</version>
      <scope>test</scope>
    </dependency>

    <!-- OSGi R4 frameworks -->
<!--
    <dependency>
      <groupId>org.apache.felix</groupId>
      <artifactId>org.apache.felix.framework</artifactId>
      <version>4.4.0</version>
      <scope>test</scope>
    </dependency>
    <dependency>
      <groupId>org.osgi</groupId>
      <artifactId>org.osgi.enterprise</artifactId>
      <version>5.0.0</version>
      <scope>test</scope>
    </dependency>
-->
    <dependency>
      <groupId>org.eclipse</groupId>
      <artifactId>osgi</artifactId>
      <version>3.10.0-v20140606-1445</version>
      <scope>test</scope>
    </dependency>
    <dependency>
        <groupId>org.eclipse.osgi</groupId>
        <artifactId>org.eclipse.osgi.services</artifactId>
        <scope>test</scope>
    </dependency>

    <!-- Jetty OSGi Deps -->
    <dependency>
      <groupId>org.eclipse.jetty.osgi</groupId>
      <artifactId>jetty-osgi-boot</artifactId>
      <version>${project.version}</version>
      <scope>test</scope>
      <exclusions>
        <exclusion>
          <groupId>org.eclipse.osgi</groupId>
          <artifactId>org.eclipse.osgi</artifactId>
        </exclusion>
        <exclusion>
          <groupId>org.eclipse.osgi</groupId>
          <artifactId>org.eclipse.osgi.services</artifactId>
        </exclusion>
      </exclusions>
    </dependency>
    <dependency>
      <groupId>org.eclipse.jetty.osgi</groupId>
      <artifactId>jetty-osgi-boot-jsp</artifactId>
      <version>${project.version}</version>
      <scope>test</scope>
      <exclusions>
        <exclusion>
          <groupId>org.eclipse.osgi</groupId>
          <artifactId>org.eclipse.osgi</artifactId>
        </exclusion>
        <exclusion>
          <groupId>org.eclipse.osgi</groupId>
          <artifactId>org.eclipse.osgi.services</artifactId>
        </exclusion>
      </exclusions>
    </dependency>
    <dependency>
      <groupId>org.eclipse.jetty.osgi</groupId>
      <artifactId>jetty-httpservice</artifactId>
      <version>${project.version}</version>
      <scope>test</scope>
    </dependency>

    <dependency>
      <groupId>org.eclipse.jetty.toolchain</groupId>
      <artifactId>jetty-osgi-servlet-api</artifactId>
      <version>3.1.0.M3</version>
    </dependency>
    <dependency>
      <groupId>org.apache.geronimo.specs</groupId>
      <artifactId>geronimo-jta_1.1_spec</artifactId>
      <version>1.1.1</version>
      <scope>test</scope>
    </dependency>
    <dependency>
      <groupId>org.apache.geronimo.specs</groupId>
      <artifactId>geronimo-atinject_1.0_spec</artifactId>
      <version>${injection.bundle.version}</version>
      <scope>test</scope>
    </dependency>
    <dependency>
     <groupId>org.apache.aries.spifly</groupId>
      <artifactId>org.apache.aries.spifly.dynamic.bundle</artifactId>
      <version>1.0.1</version>
     <scope>test</scope>
    </dependency>
    <dependency>
       <groupId>org.glassfish.web</groupId>
       <artifactId>javax.servlet.jsp.jstl</artifactId>
       <version>1.2.2</version>
      <exclusions>
        <exclusion>
          <groupId>javax.servlet.jsp.jstl</groupId>
          <artifactId>jstl-api</artifactId>
        </exclusion>
        <exclusion>
          <groupId>javax.servlet</groupId>
          <artifactId>servlet-api</artifactId>
        </exclusion>
        <exclusion>
          <groupId>javax.servlet.jsp</groupId>
          <artifactId>jsp-api</artifactId>
        </exclusion>
        <exclusion>
          <groupId>javax.el</groupId>
          <artifactId>el-api</artifactId>
        </exclusion>
      </exclusions>
    </dependency>
    <dependency>
        <groupId>org.eclipse.jetty.orbit</groupId>
        <artifactId>javax.servlet.jsp.jstl</artifactId>
        <version>1.2.0.v201105211821</version>
        <exclusions>
          <exclusion>
            <groupId>org.eclipse.jetty.orbit</groupId>
            <artifactId>javax.servlet</artifactId>
          </exclusion>
          <exclusion>
            <groupId>org.eclipse.jetty.orbit</groupId>
            <artifactId>javax.servlet.jsp</artifactId>
          </exclusion>
        </exclusions>
    </dependency>

    <!-- Jetty Deps -->
    <dependency>
      <groupId>org.eclipse.jetty</groupId>
      <artifactId>jetty-annotations</artifactId>
      <scope>runtime</scope>
    </dependency>
    <dependency>
      <groupId>org.eclipse.jetty</groupId>
      <artifactId>jetty-webapp</artifactId>
      <scope>runtime</scope>
    </dependency>
    <dependency>
      <groupId>org.eclipse.jetty</groupId>
      <artifactId>jetty-deploy</artifactId>
      <scope>runtime</scope>
    </dependency>
    <dependency>
      <groupId>org.eclipse.jetty</groupId>
      <artifactId>jetty-server</artifactId>
      <version>${project.version}</version>
      <scope>runtime</scope>
    </dependency>
    <dependency>
      <groupId>org.eclipse.jetty</groupId>
      <artifactId>jetty-servlet</artifactId>
      <scope>runtime</scope>
    </dependency>
    <dependency>
      <groupId>org.eclipse.jetty</groupId>
      <artifactId>jetty-servlets</artifactId>
      <scope>runtime</scope>
    </dependency>
    <dependency>
      <groupId>org.eclipse.jetty</groupId>
      <artifactId>jetty-security</artifactId>
      <version>${project.version}</version>
      <scope>runtime</scope>
    </dependency>
    <dependency>
      <groupId>org.eclipse.jetty</groupId>
      <artifactId>jetty-xml</artifactId>
      <version>${project.version}</version>
      <scope>runtime</scope>
    </dependency>
    <dependency>
      <groupId>org.eclipse.jetty</groupId>
      <artifactId>jetty-jmx</artifactId>
      <scope>runtime</scope>
    </dependency>
    <dependency>
      <groupId>org.eclipse.jetty</groupId>
      <artifactId>jetty-util</artifactId>
      <version>${project.version}</version>
      <scope>runtime</scope>
    </dependency>
    <dependency>
      <groupId>org.eclipse.jetty</groupId>
      <artifactId>jetty-client</artifactId>
      <version>${project.version}</version>
      <scope>runtime</scope>
    </dependency>
    <dependency>
      <groupId>org.eclipse.jetty.websocket</groupId>
      <artifactId>websocket-api</artifactId>
      <version>${project.version}</version>
      <scope>runtime</scope>
    </dependency>
    <dependency>
      <groupId>org.eclipse.jetty.websocket</groupId>
      <artifactId>websocket-common</artifactId>
      <version>${project.version}</version>
      <scope>runtime</scope>
    </dependency>
    <dependency>
      <groupId>org.eclipse.jetty.websocket</groupId>
      <artifactId>websocket-client</artifactId>
      <version>${project.version}</version>
      <scope>runtime</scope>
    </dependency>
    <dependency>
      <groupId>org.eclipse.jetty.websocket</groupId>
      <artifactId>websocket-servlet</artifactId>
      <version>${project.version}</version>
      <scope>runtime</scope>
    </dependency>
    <dependency>
      <groupId>org.eclipse.jetty.websocket</groupId>
      <artifactId>websocket-server</artifactId>
      <version>${project.version}</version>
      <scope>runtime</scope>
    </dependency>
    <dependency>
      <groupId>javax.websocket</groupId>
      <artifactId>javax.websocket-api</artifactId>
      <scope>runtime</scope>
    </dependency>
    <dependency>
      <groupId>org.eclipse.jetty.websocket</groupId>
      <artifactId>javax-websocket-server-impl</artifactId>
      <version>${project.version}</version>
      <scope>runtime</scope>
    </dependency>
    <dependency>
      <groupId>org.eclipse.jetty.websocket</groupId>
      <artifactId>javax-websocket-client-impl</artifactId>
      <version>${project.version}</version>
      <scope>runtime</scope>
    </dependency>
    <dependency>
      <groupId>org.eclipse.jetty.http2</groupId>
      <artifactId>http2-server</artifactId>
      <version>${project.version}</version>
    </dependency>
    <dependency>
      <groupId>org.eclipse.jetty.osgi</groupId>
      <artifactId>jetty-osgi-alpn</artifactId>
      <version>${project.version}</version>
      <scope>test</scope>
    </dependency>
    <dependency>
      <groupId>org.eclipse.jetty</groupId>
      <artifactId>jetty-alpn-server</artifactId>
      <version>${project.version}</version>
      <scope>test</scope>
    </dependency>
    <dependency>
      <groupId>org.eclipse.jetty.toolchain</groupId>
      <artifactId>jetty-schemas</artifactId>
      <scope>runtime</scope>
    </dependency>
<<<<<<< HEAD

=======
>>>>>>> 9e9ee03d
    <dependency>
      <groupId>org.eclipse.jetty</groupId>
      <artifactId>jetty-plus</artifactId>
      <version>${project.version}</version>
      <scope>runtime</scope>
    </dependency>

    <!-- Eclipse OSGi Deps -->
    <dependency>
      <groupId>org.eclipse.jetty</groupId>
      <artifactId>test-jetty-webapp</artifactId>
      <version>${project.version}</version>
      <classifier>webbundle</classifier>
      <scope>test</scope>
    </dependency>
    <dependency>
      <groupId>org.eclipse.jetty.tests</groupId>
      <artifactId>test-spec-webapp</artifactId>
      <version>${project.version}</version>
      <type>war</type>
      <scope>test</scope>
    </dependency>
    <dependency>
      <groupId>org.eclipse.jetty.tests</groupId>
      <artifactId>test-container-initializer</artifactId>
      <version>${project.version}</version>
      <scope>test</scope>
    </dependency>
    <dependency>
      <groupId>org.eclipse.jetty.osgi</groupId>
      <artifactId>test-jetty-osgi-fragment</artifactId>
      <version>${project.version}</version>
      <scope>test</scope>
    </dependency>
<<<<<<< HEAD
    <dependency>
      <groupId>org.eclipse.jetty.osgi</groupId>
      <artifactId>test-jetty-osgi-server</artifactId>
      <version>${project.version}</version>
      <scope>test</scope>
    </dependency>
=======
>>>>>>> 9e9ee03d
    <dependency>
      <groupId>org.eclipse.jetty.tests</groupId>
      <artifactId>test-mock-resources</artifactId>
      <version>${project.version}</version>
    </dependency>
    <dependency>
      <groupId>org.eclipse.jetty.osgi</groupId>
      <artifactId>test-jetty-osgi-context</artifactId>
      <version>${project.version}</version>
      <scope>test</scope>
    </dependency>
    <dependency>
      <groupId>org.eclipse.jetty.osgi</groupId>
      <artifactId>test-jetty-osgi-webapp</artifactId>
      <version>${project.version}</version>
      <scope>test</scope>
    </dependency>
    <dependency>
      <groupId>org.eclipse.jetty.toolchain</groupId>
      <artifactId>jetty-test-helper</artifactId>
      <scope>test</scope>
    </dependency>
    <dependency>
      <groupId>org.slf4j</groupId>
      <artifactId>slf4j-log4j12</artifactId>
      <version>${slf4j-version}</version>
      <scope>test</scope>
    </dependency>
  </dependencies>

  <build>
    <plugins>
      <plugin>
        <artifactId>maven-surefire-plugin</artifactId>
        <configuration>
          <!-- No point defining -Xbootclasspath as the actual OSGi VM is run as a forked process by pax-exam -->
          <!-- But we do pass the sys property of the alpn-boot jar so that it can be configured inside tests -->
          <argLine>-Dmortbay-alpn-boot=${settings.localRepository}/org/mortbay/jetty/alpn/alpn-boot/${alpn.version}/alpn-boot-${alpn.version}.jar</argLine>
        </configuration>
      </plugin>
      <plugin>
        <groupId>org.apache.servicemix.tooling</groupId>
        <artifactId>depends-maven-plugin</artifactId>
        <executions>
          <execution>
            <id>generate-depends-file</id>
            <goals>
              <goal>generate-depends-file</goal>
            </goals>
          </execution>
        </executions>
      </plugin>
    </plugins>
    <pluginManagement>
      <plugins>
        <!--This plugin's configuration is used to store Eclipse m2e settings only. It has no influence on the Maven build itself.-->
        <plugin>
          <groupId>org.eclipse.m2e</groupId>
          <artifactId>lifecycle-mapping</artifactId>
          <version>1.0.0</version>
          <configuration>
            <lifecycleMappingMetadata>
              <pluginExecutions>
                <pluginExecution>
                  <pluginExecutionFilter>
                    <groupId>org.apache.servicemix.tooling</groupId>
                    <artifactId>depends-maven-plugin</artifactId>
                    <versionRange>[1.2,)</versionRange>
                    <goals>
                      <goal>generate-depends-file</goal>
                    </goals>
                  </pluginExecutionFilter>
                  <action>
                    <ignore />
                  </action>
                </pluginExecution>
              </pluginExecutions>
            </lifecycleMappingMetadata>
          </configuration>
        </plugin>
      </plugins>
    </pluginManagement>
  </build>

</project><|MERGE_RESOLUTION|>--- conflicted
+++ resolved
@@ -32,22 +32,13 @@
       <version>${exam.version}</version>
       <scope>test</scope>
     </dependency>
-<<<<<<< HEAD
-
-    <!-- use the forked container so we can pass it system properties eg for alpn -->
-=======
     <!-- Use the forked container so we can pass it system properties eg for alpn -->
->>>>>>> 9e9ee03d
     <dependency>
         <groupId>org.ops4j.pax.exam</groupId>
         <artifactId>pax-exam-container-forked</artifactId>
         <version>${exam.version}</version>
         <scope>test</scope>
     </dependency>
-<<<<<<< HEAD
-
-=======
->>>>>>> 9e9ee03d
     <dependency>
       <groupId>org.ops4j.pax.exam</groupId>
       <artifactId>pax-exam-junit4</artifactId>
@@ -332,10 +323,6 @@
       <artifactId>jetty-schemas</artifactId>
       <scope>runtime</scope>
     </dependency>
-<<<<<<< HEAD
-
-=======
->>>>>>> 9e9ee03d
     <dependency>
       <groupId>org.eclipse.jetty</groupId>
       <artifactId>jetty-plus</artifactId>
@@ -370,15 +357,12 @@
       <version>${project.version}</version>
       <scope>test</scope>
     </dependency>
-<<<<<<< HEAD
     <dependency>
       <groupId>org.eclipse.jetty.osgi</groupId>
       <artifactId>test-jetty-osgi-server</artifactId>
       <version>${project.version}</version>
       <scope>test</scope>
     </dependency>
-=======
->>>>>>> 9e9ee03d
     <dependency>
       <groupId>org.eclipse.jetty.tests</groupId>
       <artifactId>test-mock-resources</artifactId>
@@ -408,7 +392,6 @@
       <scope>test</scope>
     </dependency>
   </dependencies>
-
   <build>
     <plugins>
       <plugin>
@@ -462,5 +445,4 @@
       </plugins>
     </pluginManagement>
   </build>
-
 </project>