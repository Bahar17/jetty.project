--- conflicted
+++ resolved
@@ -491,13 +491,7 @@
     public void onOpen()
     {
         super.onOpen();
-<<<<<<< HEAD
-        this.ioState.setState(ConnectionState.OPEN);
-        LOG.debug("{} fillInterested",policy.getBehavior());
-        fillInterested();
-=======
         this.ioState.onOpened();
->>>>>>> 355c682f
     }
 
     @Override
@@ -514,17 +508,8 @@
         }
 
         // Initiate close - politely send close frame.
-<<<<<<< HEAD
-        // Note: it is not possible in 100% of cases during read timeout to send this close frame.
         session.notifyError(new WebSocketTimeoutException("Timeout on Read"));
-        session.close(StatusCode.NORMAL,"Idle Timeout");
-
-        // Force closure of writeBytes
-        writeBytes.close();
-=======
-        session.incomingError(new WebSocketTimeoutException("Timeout on Read"));
         close(StatusCode.SHUTDOWN,"Idle Timeout");
->>>>>>> 355c682f
 
         return false;
     }
