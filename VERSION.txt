<<<<<<< HEAD
jetty-8.0.0.M1 8 April 2010
=======
jetty-8.0.0.M1-SNAPSHOT
>>>>>>> f4bfe83e
 + 306350 Ensure jars excluded by ordering are not scanned for annotations
 + JETTY-1224 Change jetty-8 merge rules for fragment descriptors and annotations
 + Ensure <absolute-ordering> in web.xml overrides relative <ordering> in fragments
 + Ensure empty <absolute-ordering> implies exclusion of all fragments
 + Ensure servlet-api jar class inheritance hierarchy is scanned
<<<<<<< HEAD
 + 306349 ProxyServlet does not work unless deployed at /
=======

jetty-7.1.5.v20100705
 + Update ecj to 3.6 Helios release drop
 + 288194 Add blacklist/whitelist to ProxyServlet and ProxyHandler
 + 296570 EOFException for HttpExchange when HttpClient.stop called.
 + 311550 The WebAppProvider should allow setTempDirectory
 + 316449 Websocket disconnect fix
 + 316584 Exception on startup if temp path has spaces and extractWAR=false
 + 316597 Removed null check and fixed name in Resource#hrefEncodeURI
 + 316970 jetty.sh fails to find JETTY_HOME in standard directories
 + 316973 jetty.sh claims java installation is invalid
 + 316976 removed quotes of JAVA_OPTIONS in jetty.sh
 + 317019 Date HTTP header not sent for HTTP/1.0 requests
 + 317759 Allow roles and constraints to be added after init
 + 317906 OPTIONS correctly handles TRACE
 + 318308 Correct quoting of unicode control characters
 + 318470 unboxing NPE protection in HttpConnection
 + 318551 Optional uncheck Printwriter
 + JETTY-1237 Save local/remote address to be available after close

jetty-7.1.4.v20100610
 + 298551 SslSocketConnector does not need keystore stream
 + 295715 AbstractSessionManager decoupled from Context
 + 292326 Stop continuations if server is stopped.
 + 292814 Make QoSFilter and DoSFilter JMX manageable
 + 293222 Improve request log to handle/show asynchronous latency
 + 294212 Can not customize session cookie path
 + 301608 Deregister shutdown hooks
 + 302350 org.eclipse.jetty.server.NCSARequestLog is missing JavaDoc
 + 303661 jetty.sh failes if JETTY_HOME is not writeable
 + 304100 Better document JMX setup in jetty-jmx.xml
 + 305300 AsyncContext.start dispatches runnable
 + 314299 Create test harness for JDBCLoginService
 + 314581 Implement the Sec-Websocket handshake
 + 315190 CrossOriginFilter avoid headers not understood by WebSocket
 + 315687 included init script fails to test for JETTY_HOME as empty
 + 315715 Improved Cookie version handling. Server.setMaxCookieVersion
 + 315744 Fixed STOP.PORT and STOP.KEY in start.jar
 + 315748 Removed --fromDaemon from start.jar (replaced with --daemon)
 + 315925 Improved context xml configuration handling
 + 315995 Incorrect package name in system classes list
 + 316119 Fixed maxIdleTime for SocketEndPoint
 + 316254 Implement @DeclareRoles
 + 316334 Breaking change on org.eclipse.jetty.client.HttpExchange
 + 316399 Debug output in MultiPartFilter
 + 316413 Restarting webapp for packed war fails
 + 316557 OSGi HttpService failure due to undeployed context handlers
 + JETTY-547 Delay close after shutdown until request read
 + JETTY-1231 Support context request log handler

jetty-7.1.3.v20100526
 + 296567 HttpClient RedirectListener handles new HttpDestination
 + 297598 JDBCLoginService uses hardcoded credential class
 + 305898 Websocket handles query string in URI
 + 307457 Exchanges are left unhandled when connection is lost
 + 313205 Unable to run test-jdbc-sessions tests
 + 314177 JSTL support is broken
 + 314009 jetty.xml configuration file on command line
 + 314459 support maven3 for builds

jetty-7.1.2.v20100523
 + 308866 Update test suite to JUnit4 - Module jetty-util
 + 312948 Recycle SSL crypto buffers
 + 313196 randomly allocate ports for session test.
 + 313278 Implement octet ranges in IPAccessHandler
 + 313336 secure websockets
 + 314009 updated README.txt
 + Update links to jetty website and wiki on test webapp

jetty-7.1.1.v20100517
 + 302344 Make the list of available contexts if root context is not configured optional
 + 304803 Remove TypeUtil Integer and Long caches
 + 306226 HttpClient should allow changing the keystore and truststore type
 + 308857 Update test suite to JUnit4 - Module jetty-jndi
 + 308856 Update test suite to JUnit4 - Module jetty-jmx
 + 308860 Update test suite to JUnit4 - Module jetty-rewrite
 + 308850 Update test suite to JUnit4 - Module jetty-annotations
 + 308853 Update test suite to JUnit4 - Module jetty-deploy
 + 308854 Update test suite to JUnit4 - Module jetty-http
 + 308859 Update test suite to JUnit4 - Module jetty-policy
 + 308858 Update test suite to JUnit4 - Module jetty-plus
 + 308863 Update test suite to JUnit4 - Module jetty-servlet
 + 308855 Update test suite to JUnit4 - Module jetty-io
 + 308862 Update test suite to JUnit4 - Module jetty-server
 + 308867 Update test suite to JUnit4 - Module jetty-webapp
 + 310918 Fixed write blocking for client HttpConnection
 + 312526 Protect shutdown thread initialization during shutdown

jetty-7.1.0 5 May 2010
 + 306353 fixed cross context dispatch to root context.
 + 311154 Added deprecated StringBuffer API for backwards compatibility
 + 311554 Protect shutdown thread from Server#doStop
 + 312243 Optimized timeout handling

jetty-7.1.0.RC1 5 May 2010
 + 286889 Allow System and Server classes to be set on Server instance and when applied to all webapps
 + 291448 SessionManager has isCheckingRemoteSessionIdEncoding
 + 296650 JETTY-1198 reset idle timeout on request body chunks
 + 297104 HTTP CONNECT does not work correct with SSL destinations
 + 306782 Close connection when expected 100 continues is not sent
 + 308848 Update test suite to JUnit4 - Module jetty-ajp
 + 308861 Update test suite to JUnit4 - Module jetty-security
 + 308864 Update test suite to JUnit4 - Module jetty-servlets
 + 308865 Update test suite to JUnit4 - Module jetty-start
 + 308868 Update test suite to JUnit4 - Module jetty-websocket
 + 308869 Update test suite to JUnit4 - Module jetty-xml
 + 309153 Hide extracted WEB-INF/lib when running a non-extracted war
 + 309369 Added WebSocketLoadTest
 + 309686 Fixed response buffers usage
 + 310094 Improved start.jar options handling and configs
 + 310382 NPE protection when WAR is not a file
 + 310562 SslSocketConnector fails to start if excludeCipherSuites is set
 + 310634 Get the localport when opening a server socket.
 + 310703 Update test suite to JUnit4 - Module tests/test-integration
 + 310918 Synchronize content exchange
 + 311154 Use Appendable in preference to StringBuilder/StringBuffer in APIs
 + 311362 Optional org.eclipse.jetty.util.log.stderr.SOURCE
 + JETTY-1030 - Improve jetty.sh script
 + JETTY-1142 Replace Set-Cookies with same name

jetty-7.1.0.RC0 27 April 2010
 + 294563 Websocket client connection
 + 297104 Improve handling of CONNECT method
 + 306349 ProxyServlet does not work unless deployed at /
 + 307294 Add AbstractLifeCycle.AbstractLifeCycleListener implementation
>>>>>>> f4bfe83e
 + 307847 Fixed combining mime type parameters
 + 307898 Handle large/async websocket messages
 + 308009 ObjectMBean incorrectly casts getTargetException() to Exception
 + 308420 convert jetty-plus.xml to use DeploymentManager
 + 308925 Protect the test webapp from remote access
 + 309466 Removed synchronization from StdErrLog
 + 309765 Added JSP module
 + 310051 _configurationClasses now defaults to null in WebAppContext
 + 310094 Improved start.jar usage and config files
 + 310431 Default ErrorHandler as server Bean
 + 310467 Allow SocketConnector to create generic Connection objects
 + 310603 Make Logger interface consistent
 + 310605 Make a clean room implementation of the JSP logger bridge
 + Add AnnotationConfiguration to jetty-plus.xml
 + Fix jetty-plus.xml reference to addLifeCycle
 + JETTY-1200 SSL NIO Endpoint wraps non NIO buffers
 + JETTY-1202 Use platform default algorithm for SecureRandom
 + Merged 7.0.2.v20100331
 + Add NPE protection to ContainerInitializerConfiguration
 + Temporarily remove jetty-osgi module to clarify jsp version compatibility
<<<<<<< HEAD
=======
 + JETTY-1212 handle long content lengths
 + JETTY-1214 avoid ISE when scavenging invalid session
 + JETTY-903 Stop both caches
>>>>>>> f4bfe83e

jetty-7.0.2.v20100331 31 March 2010
 + 297552 Don't call Continuation timeouts from acceptor tick
 + 298236 Additional unit tests for jetty-client
 + 306783 NPE in StdErrLog when Throwable is null
 + 306840 Suppress content-length in requests with no content
 + 306880 Support for UPGRADE in HttpClient
 + 306884 Suspend with timeout <=0 never expires
 + 306782 httpbis interpretation of 100 continues. Body never skipped
 + 307589 updated servlet 3.0 continuations for final API
 + Take excess logging statements out of startup
 + Ensure webapps with no WEB-INF don't scan WEB-INF/lib
 + Allow Configuration array to be set on Server instance for all web apps

jetty-6.1.24 21 April 2010
 + JETTY-903 Stop both caches
 + JETTY-1198 reset idle timeout on request body chunks
 + JETTY-1200 SSL NIO Endpoint wraps non NIO buffers
 + JETTY-1211 SetUID loadlibrary name and debug
 + 308925 Protect the test webapp from remote access
 + COMETD-99 ClientImpl logs exceptions in listeners with "debug" level
 + COMETD-100 ClientImpl logs "null" as clientId
 + COMETD-107 Reloading the application with reload extension does not fire /meta/connect handlers until long poll timeout expires
 + Upgraded to cometd 1.1.1 client

jetty-6.1.23 2 April 2010
 + JSON parses NaN as null
 + Updated JSP to 2.1.v20091210
 + COMETD-28 Improved concurrency usage in Bayeux and channel handling
 + COMETD-46 reset ContentExchange content on resend
 + COMETD-58 Extension.rcv() return null causes NPE in AbstractBayeux.PublishHandler.publish
 + COMETD-59 AcknowledgeExtension does not handle null channel in Message
 + COMETD-62 Delay add listeners until after client construction
 + 296569 removeLifeCycleListener() has no effect
 + 292800 ContextDeployer - recursive setting is undone by FilenameFilter
 + 300178 HttpClients opens too many connections that are immediately closed
 + 304658 Inconsistent Expires date format in Set-Cookie headers with maxAge=0
 + 304698 org.eclipse.jetty.http.HttpFields$DateGenerator.formatCookieDate() uses wrong (?) date format
 + 306331 Session manager is kept after call to doScope
 + 306840 suppress content-length in requests without content
 + Remove references to old content in HttpClient client tests for www.sun.com
 + JETTY-875 Allow setting of advice field in response to Handshake
 + JETTY-983 Range handling cleanup
 + JETTY-1133 Handle multiple URL ; parameters
 + JETTY-1134 BayeuxClient: Connect msg should be sent as array
 + JETTY-1149 transient should be volatile in AbstractLifeCycle
 + JETTY-1153 System property for UrlEncoded charset
 + JETTY-1155 HttpConnection.close notifies HttpExchange
 + JETTY-1156 SSL blocking close with JVM Bug busy key fix
 + JETTY-1157 Don't hold array passed in write(byte[])
 + JETTY-1158 NPE in StdErrLog when Throwable is null
 + JETTY-1161 An Extension that measures round-trip delay for cometd messages.
 + JETTY-1162 Add support for async/sync message delivery to BayeuxClient
 + JETTY-1163 AJP13 forces 8859-1 encoding
 + JETTY-1168 Don't hold sessionIdManager lock when invalidating sessions
 + JETTY-1170 NPE on client when server-side extension returns null
 + JETTY-1174 Close rather than finish Gzipstreams to avoid JVM leak
 + JETTY-1174 Memory leak in ChannelImpl/ContinuationClient
 + JETTY-1175 NPE in TimesyncExtension
 + JETTY-1176 NPE in StatisticsExtension if client is null
 + JETTY-1177 Allow error handler to set cacheControl
 + JETTY-1178 Make continuation servlet to log the incoming JSON in case of parsing errors
 + JETTY-1180 Extension methods are wrongly called
 + JETTY-1182 COMETD-76 do not lock client while sending messages.
 + JETTY-1182 Reduce synchronization in ContinuationCometdServlet
 + JETTY-1183 AcknowledgedMessagesClientExtension does not handle correctly message resend when client long polls again
 + JETTY-1186 Better document JMX setup in jetty-jmx.xml
 + JETTY-1188 Null old jobs in QueuedThreadPool
 + JETTY-1191 Limit size of ChannelId cache
 + JETTY-1192 Fixed Digested POST and HttpExchange onRetry
 + JETTY-1193 Exception details are lost in AbstractCometdServlet.getMessages
 + JETTY-1195 Coalesce buffers in ChannelEndPoint.flush()
 + JETTY-1196 Enable TCP_NODELAY by default in client connectors
 + JETTY-1197 SetUID module test fails when using Java 1.6 to build
 + JETTY-1199 FindBugs cleanups
 + JETTY-1205 Memory leak in browser-to-client mapping
 + JETTY-1207 NPE protection in FormAuthenticator
 + JETTY-1202 Use platfrom default algorithm for SecureRandom

jetty-7.0.2.RC0
 + JSON parses NaN as null
 + 290765 Reset input for HttpExchange retry.
 + 292799 WebAppDeployer - start a started context?
 + 292800 ContextDeployer - recursive setting is undone by FilenameFilter
 + 294799 when configuring a webapp, don't look for WEB-INF/jetty6-web.xml
 + 296569 removeLifeCycleListener() has no effect
 + 296765 JMX Connector Server and ShutdownThread
 + 297421 Hide server/system classes from WebAppClassLoader.getResources
 + 297783 Handle HEAD reponses in HttpClient
 + 298144 Unit test for jetty-client connecting to a server that uses Basic Auth
 + 298145 Reorganized test harness to separate the HTTP PUT and HTTP GET test URLs
 + 298234 Unit test for jetty-client handling different HTTP error codes
 + 298667 DeploymentManager uses ContextProvider and WebAppProvider
 + 299455 Enum support in JSONPojoConvertor
 + 300178 HttpClients opens too many connections that are immediately closed
 + 300733 Jars from lib/ext are not visible for my web application
 + 300933 AbstractConnector uses concurrent objects for stats
 + 301089 Improve statistics available in StatisticsHandler and AbstractConnector
 + 302018 Improve statistics available in AbstractSessionHandler
 + 302198 Rename HttpClient authorization classes to Authentication
 + 302244 invalid configuration boolean conversion in FormAuthenticator
 + 302246 redirect loop using form authenticator
 + 302556 CrossOriginFilter does not work correctly when Access-Control-Request-Headers header is not present
 + 302669 WebInfConfiguration.unpack() unpacks WEB-INF/* from a ResourceCollection, breaking JSP reloading with ResourceCollections
 + 303526 Added include cyphers
 + 304307 Handle ;jsessionid in FROM Auth
 + 304532 Skip some tests on IBM JVMs until resolved
 + 304658 Inconsistent Expires date format in Set-Cookie headers with maxAge=0
 + 304698 org.eclipse.jetty.http.HttpFields$DateGenerator.formatCookieDate() uses wrong (?) date format
 + 304781 Reset HttpExchange timeout on slow request content.
 + 304801 SSL connections FULL fix
 + 306330 Flush filter chain cache after Invoker servlet
 + 306331 Session manager is kept after call to doScope
 + JETTY-776 Make new session-tests module to concentrate all reusable session clustering test code
 + JETTY-910 Allow request listeners to access session
 + JETTY-983 Range handling cleanup
 + JETTY-1151 JETTY-1098 allow UTF-8 with 0 carry bits
 + JETTY-1153 System property for UrlEncoded charset
 + JETTY-1155 HttpConnection.close notifies HttpExchange
 + JETTY-1156 SSL blocking close with JVM Bug busy key fix
 + JETTY-1157 Don't hold array passed in write(byte[])
 + JETTY-1163 AJP13 forces 8859-1 encoding
 + JETTY-1177 Allow error handler to set cacheControl
 + JETTY-1179 Persistant session tables created on MySQL use wrong datatype
 + JETTY-1184 shrink thread pool even with frequent small jobs
 + JETTY-1133 Handle multiple URL ; parameters
 + JETTY-1174 Close rather than finish Gzipstreams to avoid JVM leak
 + JETTY-1192 Fixed Digested POST
 + JETTY-1199 FindBugs cleanups
 + COMETD-46 reset ContentExchange response content on resend
 + Added IPAccessHandler
 + Updated Servlet3Continuation to final 3.0.20100224
 + 305997 Coalesce buffers in ChannelEndPoint.flush()
 + 306028 Enable TCP_NODELAY by default in client connectors


jetty-8.0.0.M0 28 February 2010
 + Updated servlet 3.0 spec 20100224
 + Merged 7.0.1.v20091116
 + Updated to cometd 1.0.1
 

jetty-7.0.1.v20091125 25 November 2009
 + 274251 DefaultServlet supports exact match mode.
 + 288401 HttpExchange.cancel() Method Unimplemented
 + 289027 deobfuscate HttpClient SSL passwords
 + 289265 Test harness for async input
 + 289959 Improved ContextDeployer configuration
 + 289960 start.jar assumes command line args are configs
 + 291019 Fix default DEBUG option; "-D.DEBUG=true" now works
 + 291340 Race condition in onException() notifications
 + 291543 make bin/*.sh scripts executable in distribution
 + 291589 Update jetty-rewrite demo
 + 292642 Fix errors in embedded Jetty examples
 + 292825 Continuations ISE rather than ignore bad transitions
 + 292546 Proactively enforce HttpClient idle timeout
 + 293222 Improved StatisticsHandler for async
 + 293506 Unable to use jconsole with Jetty when running with security manager
 + 293557 Add "jad" mime mapping
 + 294154 Patched jetty-osgi
 + 294224 HttpClient timeout setting has no effect when connecting to host
 + 294345 Support for HTTP/301 + HTTP/302 response codes
 + 294563 Initial websocket implementation
 + JETTY-937 More JVM bug work arounds. Insert pause if all else fails
 + JETTY-983 Send content-length with multipart ranges
 + JETTY-1114 unsynchronised WebAppClassloader.getResource(String)
 + JETTY-1121 Merge Multipart query parameters
 + JETTY-1122 Handle multi-byte utf that causes buffer overflow
 + JETTY-1125 TransparentProxy incorrectly configured for test webapp
 + JETTY-1129 Filter control characters out of StdErrLog
 + JETTY-1135 Handle connection closed before accepted during JVM bug work around
 + JETTY-1144 fixed multi-byte character overflow
 + JETTY-1148 Reset partially read request reader.
 + COMETD-34 Support Baeyux MBean
 + Fixed XSS issue in CookieDump demo servlet.
 + Improved start.jar usage text for properties
 + Promoted Jetty Centralized Logging from Sandbox
 + Promoted Jetty WebApp Verifier from Sandbox
 + Refactored continuation test harnessess
 + Fixed client abort asocciation
 + CQ-3581 jetty OSGi contribution
 + Moved centralized logging and verifier back to sandbox
 + 294345 Support for HTTP/301 + HTTP/302 response codes
 + CVE-2009-3555 Prevent SSL renegotiate for SSL vulnerability
 + 295421 Cannot reset() a newly created HttpExchange: IllegalStateException 0 => 0
 + 295562 CrossOriginFilter does not work with default values in Chrome and Safari

jetty-7.0.0.v20091005 5 October 2009
291340 Race condition in onException() notifications

jetty-6.1.21 22 September 2009
 + JETTY-719 Document state machine of jetty http client
 + JETTY-933 State == HEADER in client
 + JETTY-936 Improved servlet matching and optimized
 + JETTY-1038 ChannelId.isParentOf returns the wrong result
 + JETTY-1061 Catch exceptions from cometd listeners
 + JETTY-1072 maven plugin handles context path not as documented
 + JETTY-1080 modified previous fix for windows
 + JETTY-1084 HEAD command not setting content-type in response under certain circumstances
 + JETTY-1090 resolve inifinte loop condition for webdav listener
 + JETTY-1092 MultiPartFilter can be pushed into infinite loop
 + JETTY-1093 Request.toString throws exception when size exceeds 4k
 + JETTY-1098 Default form encoding is UTF8
 + JETTY-1099 Improve cookie handling in BayeuxClient
 + JETTY-1100 extend setuid feature to allow setting max open file descriptors
 + JETTY-1102 Wrong usage of deliver() in private chat messages
 + JETTY-1108 SSL EOF detection
 + JETTY-1109 Improper handling of cookies in Terracotta tests
 + JETTY-1112 Response fails if header exceeds buffer size
 + JETTY-1113 IllegalStateException when adding servlet filters programmatically
 + JETTY-1114 Unsynchronize webapp classloader getResource
 + 282543 HttpClient SSL buffer size fix
 + 288055 fix jetty-client for failed listener state machine
 + 288153 reset exchange when resending
 + 288182 PUT request fails during retry
 + Fix DefaultServletTest for windows
 + Update Jetty implementation of com.sun.net.httpserver.*
 + Include tmp directory sweeper in build
 + Streamline jetty-jboss build, update sar to QueuedThreadPool

jetty-7.0.0.RC6 September 21 2009
 + Fixed XSS issue in CookieDump demo servlet.
 + 289958 StatisticsServlet incorrectly adds StatisticsHandler
 + 289960 start.jar assumes command line args are configs
 + 290081 Eager consume LF after CR
 + 290761 HttpExchange isDone handles intercepted events.
 + JETTY-719 Document state machine of jetty http client
 + JETTY-780 CNFE during startup of webapp with spring-context >= 2.5.1
 + JETTY-936 274251 Improved servlet matching and optimized'
 + JETTY-1080 modify previous fix to work on windows
 + JETTY-1084 HEAD command not setting content-type in response under certain circumstances
 + JETTY-1086 Use UncheckedPrintWriter & cleaned up HttpStatus.Code usage
 + JETTY-1090 resolve potential infinite loop with webdav listener
 + JETTY-1092 MultiPartFilter can be pushed into infinite loop
 + JETTY-1093 Request.toString throws exception when size exceeds 4k
 + JETTY-1098 Default form encoding is UTF8
 + JETTY-1101 Updated servlet3 continuation constructor
 + JETTY-1105 Custom error pages aren't working
 + JETTY-1108 SSL EOF detection
 + JETTY-1112 Response fails if header exceeds buffer size
 + JETTY-1113 IllegalStateException when adding servlet filters programmatically
 + 280723 Add non blocking statistics handler
 + 282543 HttpClient SSL buffer size fix
 + 283357 org.eclipse.jetty.server.HttpConnectionTest exceptions
 + 288055 jetty-client fails to resolve failed resolution attempts correctly
 + 288153 jetty-client resend doesn't reset exchange
 + 288466 LocalConnector is not thread safe
 + 288514 AbstractConnector does not handle InterruptedExceptions on shutdown
 + 288772 Failure to connect does not set status to EXCEPTED
 + 289146 formalize reload policy functionality
 + 289156 jetty-client: no longer throw runtime exception for bad authn details
 + 288182 PUT request fails during retry
 + 289221 HttpExchange does not timeout when using blocking connector
 + 289285 org.eclipse.jetty.continuation 7.0.0.RC5 imports the org.mortbay.util.ajax package
 + 289686 HttpExchange.setStatus() has too coarse synchronization
 + Tweak DefaultServletTest under windows
 + Copy VERSION.txt to distro
 + Remove printlns from jetty-plus

jetty-6.1.20 27 August 2009
 + JETTY-838 Don't log and throw
 + JETTY-874 Better error on full header.
 + JETTY-960 Support ldaps
 + JETTY-1046 maven-jetty-jspc-plugin keepSources takes affect only in packageRoot
 + JETTY-1057 XSS error page
 + JETTY-1065 Add RedirectRegexRule to provide match/replace/group redirect support
 + JETTY-1066 Send 400 error for request URI parse exceptions
 + JETTY-1068 Avoid busy flush of async SSL
 + JETTY-1069 Adjust Bayeux Java client backoff algorithm
 + JETTY-1070 Java Bayeux Client not sending /meta/disconnect on stop
 + JETTY-1074 JMX thread manipulation
 + JETTY-1077 HashSSORealm shares Principals between UserRealms
 + JETTY-1078 Automatic JSON Pojo Conversion
 + JETTY-1079 ResourceCollection.toString() can throw IllegalStateException
 + JETTY-1080 Ignore files that would be extracted outside the destination directory when unpacking WARs
 + JETTY-1081 Handle null content type in GzipFilter
 + JETTY-1084 Disable GzipFilter for HEAD requests
 + JETTY-1085 Allow url sessionID if cookie invalid
 + JETTY-1086 Added UncheckedPrintWriter to avoid ignored EOFs
 + JETTY-1087 Chunked SSL non blocking input
 + JETTY-1098 Upgrade jsp to SJSAS-9_1_1-B60F-07_Jan_2009
 + 283513 Check endp.isOpen when blocking read
 + 283818 fixed merge of forward parameters
 + 285006 Fixed NPE in AbstractConnector during shutdown
 + 286535 ContentExchange status code
 + 286911 Clean out cache when recycling HTTP fields
 + COMETD-7 max latency config for lazy messages
 + Added getSubscriptions to cometd client
 + Made unSubscribeAll public on cometd client
 + Removed clearing of queue in unSubscribeAll for cometd client
 + Update test-jndi and test-annotation examples for atomikos 3.5.5
 + Clarified cometd interval timeout and allow per client intervals
 + Update Main.main method to call setWar
 + Added DebugHandler

jetty-7.0.0.RC5 27 August 2009
 + 286911 Clean out cache when recycling HTTP fields
 + JETTY-838 Don't log and throw
 + JETTY-874 Better header full warnings
 + JETTY-960 Support for ldaps
 + JETTY-1081 Handle null content type in GzipFilter
 + JETTY-1084 Disable GzipFilter for HEAD requests
 + JETTY-1085 Allow url sessionID if cookie invalid
 + JETTY-1086 Added UncheckedPrintWriter to avoid ignored EOFs
 + JETTY-1087 Chunked SSL non blocking input
 + 287496 Use start.ini always and added --exec
 + 287632 FilterContinuations for blocking jetty6

jetty-6.1.19 1 July 2009
 + JETTY-799 shell script for jetty on cygwin
 + JETTY-863 Non blocking stats handler
 + JETTY-937 Further Improvements for sun JVM selector bugs
 + JETTY-970 BayeuxLoadGenerator latency handling
 + JETTY-1011 Grizzly uses queued thread pool
 + JETTY-1028 jetty:run plugin should check for the web.xml from the overlays if not found in src/main/webapp/WEB-INF/
 + JETTY-1029 Handle quoted cookie paths
 + JETTY-1031 Handle large pipeline
 + JETTY-1033 jetty-plus compiled with jdk1.5
 + JETTY-1034 Cookie parsing
 + JETTY-1037 reimplemented channel doRemove
 + JETTY-1040 jetty.client.HttpConnection does not handle non IOExceptions
 + JETTY-1042 Avoid cookie reuse on shared connection
 + JETTY-1044 add commons-daemon support as contrib/start-daemon module
 + JETTY-1045 Handle the case where request.PathInfo() should be "/*"
 + JETTY-1046 maven-jetty-jspc-plugin keepSources takes affect only in packageRoot
 + JETTY-1047 Cometd client can grow cookie headers
 + JETTY-1048 Default servlet can handle partially filtered large static content
 + JETTY-1049 Improved transparent proxy usability
 + JETTY-1054 Avoid double deploys
 + JETTY-1055 Cookie quoting
 + JETTY-1057 Error page stack trace XSS
 + JETTY-1058 Handle trailing / with aliases on
 + JETTY-1062 Don't filter cometd message without data

jetty-7.0.0.RC4 18 August 2009
 + 286185 Implement ability for JSON implementation to automatically register convertors
 + Added discoverable start options
 + 286535 ContentExchange status code
 + 285891 SessionAuthentication is serializable
 + JETTY-1079 ResourceCollection.toString
 + 279820 Fixed HotSwapHandler
 + JETTY-1080 Ignore files that would be extracted outside the destination directory when unpacking WARs
 + JETTY-1057 XSS error page

jetty-7.0.0.RC3 7 August 2009
 + 277403 remove system properties
 + JETTY-1074 JMX thread manipulation
 + Improved deferred authentication handling
 + 285697 extract parameters if dispatch has query
 + 282447 concurrent destinations in HttpClient
 + 283172 fix Windows build, broken on directory creation with the DefaultServlet
 + 283375 additional error-checking on SSL connector passwords to prevent NPE
 + 283513 Check endp.isOpen when blocking read

jetty-7.0.0.RC2 29 June 2009
 + 283844 Webapp / TLD errors are not clear
 + 283375 improved extensibility of SSL connectors
 + 283818 fixed merge of forward parameters
 + backport jetty-8 annotation parsing to jetty-7
 + Disassociate method on IdentityService
 + 284510 Enhance jetty-start for diagnosis and unit testing
 + 284475 update jetty.sh for new OPTIONS syntax
 + Added DebugHandler
 + Added JavaUtilLog for Jetty logging to java.util.logging framework
 + 284981 Implement a cross-origin filter
 + Improved handling of overlays and resourceCollections
 + 285006 fix AbstractConnector NPE during shutdown.

jetty-7.0.0.RC1 15 June 2009
 + JETTY-1066 283357 400 response for bad URIs
 + JETTY-1068 Avoid busy flush of async SSL
 + 283344 Startup on windows is broken

jetty-7.0.0.RC0 8 June 2009
 + JETTY-967 create standalone build for PKCS12Import at codehaus
 + JETTY-1056 update jetty-ant module for Jetty 7 at codehaus trunk
 + JETTY-1058 Handle trailing / with aliases
 + 280843 Buffer pool uses isHeader
 + 271535 Adding integration tests, and enabling RFC2616 tests
 + 281287 Handle date headers before 1 Jan 1970
 + 282807 Better handling of 100 continues if response committed.
 + 282807 283049 282543 Improved handling of timeouts and complete. More debug

jetty-7.0.0.M4 1 June 2009
 + 281059 NPE in QTP with debug on
 + JETTY-799 shell script for jetty on cygwin
 + JETTY-1031 Handle large pipeline
 + JETTY-1034 Cookie parsing
 + JETTY-1042 Prevent cookie leak between shared connection
 + JETTY-1048 Fix for large partially filtered static content
 + JETTY-1049 Improved transparent proxy usability
 + JETTY-1054 Avoid double deploys
 + JETTY-1055 Cookie quoting
 + JETTY-1057 Error page stack trace XSS

jetty-7.0.0.M3 20 June 2009
 + fixed race with expired async listeners
 + refactored configuration mechanism
 + added WebAppContext.setConfigurationDiscovered for servlet 3.0 features
 + 274251 Allow dispatch to welcome files that are servlets (configurable)
 + 277403 Cleanup system property usage.
 + 277798 Denial of Service Filter
 + Portable continuations for jetty6 and servlet3
 + Refactored continuations to only support response wrapping
 + Added ContinuationThrowable
 + 276545 Quoted cookie paths
 + 279725 Support 100 and 102 expectations
 + Refactored AbstractBuffers to HttpBuffers for performance
 + Numerous cleanups from static code analysis
 + 280707 client.HttpConnection does not catch and handle non-IOExceptions
 + 281470 Handle the case where request.PathInfo() should be "/*"

jetty-7.0.0.M2 18 May 2009
 + JETTY-937 Work around Sun JVM bugs
 + JETTY-941 Linux chkconfig hint
 + JETTY-959 CGI servlet doesn't kill the CGI in case the client disconnects
 + JETTY-980 Fixed ResourceHandler ? handling, and bad URI creation in listings
 + JETTY-996 Make start-stop-daemon optional
 + 273767 Update to use geronimo annotations spec 1.1.1
 + JETTY-1003 java.lang.IllegalArgumentException: timeout can't be negative
 + JETTY-1004 CERT VU#402580 Canonical path handling includes ? in path segment
 + JETTY-1013 MySql Error with JDBCUserRealm
 + JETTY-1014 Enable start-stop-daemon by default on jetty.sh (START_STOP_DAEMON=1)
 + JETTY-1015 Reduce BayeuxClient and HttpClient lock contention
 + JETTY-1020 ZipException in org.mortbay.jetty.webapp.TagLibConfiguration prevents all contexts from being loaded
 + 275396 Added ScopedHandler to set servlet scope before security handler
 + 275396 Added Authentication.Wrapped to allow JSAPI wrapping

jetty-6.1.18 16 May 2009
 + JETTY-937 Improved work around sun JVM selector bugs
 + JETTY-1004 CERT VU#402580 Canonical path handling includes ? in path segment
 + JETTY-1008 ContinuationBayeux destroy is called
 + JETTY-1013 MySql Error with JDBCUserRealm
 + JETTY-1014 Enable start-stop-daemon by default on jetty.sh (START_STOP_DAEMON=1)
 + JETTY-1015 Reduce BayeuxClient and HttpClient lock contention
 + JETTY-1017 HttpDestination has too coarse locking
 + JETTY-1018 Denial of Service Filter
 + JETTY-1020 ZipException in org.mortbay.jetty.webapp.TagLibConfiguration prevents all contexts from being loaded
 + JETTY-1022 Removed several 1.5isms

Jetty-5.1.15 - 18 May 2009
 + JETTY-418 synchronized load class
 + JETTY-1004 CERT VU402580 Canonical path handling includes ? in path segment
 + Fixes for CERT438616-CERT237888-CERT21284

jetty-6.1.17 30 April 2009
 + JETTY-936 Make optional dispatching to welcome files as servlets
 + JETTY-937 Work around sun JVM selector bugs
 + JETTY-941 Linux chkconfig hint
 + JETTY-957 Reduce hardcoded versions
 + JETTY-980 Security / Directory Listing XSS present
 + JETTY-982 Make test-jaas-webapp run with jetty:run
 + JETTY-983 Default Servlet sets accept-ranges for cached/gzipped content
 + JETTY-988 X-Forwarded-Host has precedence over X-Forwarded-Server
 + JETTY-989 GzipFilter handles addHeader
 + JETTY-990 Async HttpClient connect
 + JETTY-992 URIUtil.encodePath encodes markup characters
 + JETTY-996 Make start-stop-daemon optional
 + JETTY-997 Remove jpackage-utils dependency on rpm install
 + JETTY-980 Fixed ResourceHandler ? handling, and bad URI creation in listings
 + JETTY-985 Allow listeners to implement both interfaces
 + JETTY-1000 Avoided needless 1.5 dependency
 + JETTY-1002 cometd-api to 1.0.beta8
 + JETTY-1003 java.lang.IllegalArgumentException: timeout can't be negative
 + JETTY-1004 CERT VU#402580 Canonical path handling includes ? in path segment
 + JETTY-1006 Resume meta connect on all XD messages

jetty-7.0.0.M1 22 April 2009
 + 271258 FORM Authentication dispatch handling avoids caching
 + Initial support for LoginService.logout
 + Removed HTTPConnection specifics from connection dispatching
 + JETTY-695 Handler dump
 + Reworked authentication for deferred authentication
 + Reworked JMX for new layout
 + JETTY-983 DefaultServlet generates accept-ranges for cached/gzip content
 + 273011 JETTY-980 JETTY-992 Security / Directory Listing XSS present
 + 271536 Add support to IO for quietly closing Readers / Writers
 + 273101 Fix DefaultServletTest XSS test case
 + 273153 Test for Nested references in DispatchServlet

jetty-6.1.16 1 April 2009
 + JETTY-702 Create "jetty-tasks.xml" for the Ant plugin
 + JETTY-899 Standardize location for configuration files which go into etc
 + JETTY-936 Allow dispatch to welcome files that are servlets
 + JETTY-944 Lazy messages don't prevent long polls waiting
 + JETTY-946 Redeploys with maven jetty plugin of webapps with overlays don't work
 + JETTY-947 Exception stops terracotta session scavenger
 + JETTY-948 ConcurrentModificationException in TerracottaSessionManager scavenger
 + JETTY-949 Move cometd source to cometd.org project
 + JETTY-953 SSL keystore file input stream is not being closed directly
 + JETTY-956 SslSelectChannelConnector - password should be the default value of keyPassword if not specified
 + JETTY-959 CGI servlet doesn't kill the CGI in case the client disconnects
 + JETTY-964 Typo in Jetty 6.1.15 Manifest - Bundle-RequiredExcutionEnvironment
 + JETTY-972 Move cometd code back from cometd.org project (temporarily)
 + JETTY-973 Deliver same message to a collection of cometd Clients

jetty-7.0.0.M0 27 March 2009
 + JETTY-496 Support inetd/xinetd through use of System.inheritedChannel()
 + JETTY-540 Merged 3.0 Public Review changes
 + JETTY-567 Delay in initial TLS Handshake With FireFox 3 beta5 and SslSelectChannelConnector
 + JETTY-600 Automated tests of WADI integration + upgrade to WADI 2.0
 + JETTY-691 System.getProperty() calls ... wrap them in doPrivileged
 + JETTY-713 Expose additional AbstractConnector methods via MBean
 + JETTY-731 Completed DeliverListener for cometd
 + JETTY-748 RandomAccessFileBuffer for hadoop optimization
 + JETTY-748 Reduced retries on async writes
 + JETTY-749 Improved ArrayQueue
 + JETTY-765 ensure stop mojo works for all execution phases
 + JETTY-774 Improved caching of mime types with charsets
 + JETTY-775 AbstractSessionTest remove timing related test
 + JETTY-778 handle granular windows timer in lifecycle test
 + JETTY-779 Fixed line feed in request log
 + JETTY-781 Add "mvn jetty:deploy-war" for deploying a pre-assembled war
 + JETTY-782 Implement interval advice for BayeuxClient
 + JETTY-783 Update jetty self-signed certificate
 + JETTY-784 TerracottaSessionManager leaks sessions scavenged in other nodes
 + JETTY-786 Allow DataSourceUserRealm to create tables
 + JETTY-787 Handle MSIE7 mixed encoding
 + JETTY-788 Fix jotm for scoped jndi naming
 + JETTY-790 WaitingContinuations can change mutex if not pending
 + JETTY-792 TerracottaSessionManager does not unlock new session with requested id
 + JETTY-793 Fixed DataCache millisecond rounding
 + JETTY-794 WADI integration tests fail intermittently.
 + JETTY-795 NullPointerException in SocketConnector.java
 + JETTY-801 Bring back 2 arg EnvEntry constructor
 + JETTY-802 Modify the default error pages to make association with Jetty clearer
 + JETTY-804 HttpClient timeout does not always work
 + JETTY-805 Fix jetty-jaas.xml for new UserRealm package
 + JETTY-806 Timeout related Deadlocks in HTTP Client
 + JETTY-807 HttpTester to handle charsets
 + JETTY-808 cometd client demo run.sh
 + JETTY-809 Need a way to customize WEB-INF/lib file extensions that are added to the classpath
 + JETTY-811 Allow configuration of system properties for the maven plugin using a file
 + JETTY-813 Simplify NCSARequestLog.java
 + JETTY-814 Add org.eclipse.jetty.client.Address.toString()
 + JETTY-816 Implement reconnect on java bayeux client
 + JETTY-817 Aborted SSL connections may cause jetty to hang with full cpu
 + JETTY-818 Support javax.servlet.request.ssl_session_id
 + JETTY-821 Allow lazy loading of persistent sessions
 + JETTY-822 Commit when autocommit=true causes error with mysql
 + JETTY-823 Extend start.config profiles
 + JETTY-824 Access to inbound byte statistics
 + JETTY-825 URL decoding of spaces (+) fails for encoding not utf8
 + JETTY-830 Add ability to reserve connections on http client
 + JETTY-831 Add ability to stop java bayeux client
 + JETTY-832 More UrlDecoded handling in relation to JETTY-825
 + JETTY-834 Configure DTD does not allow <Map> children
 + JETTY-837 Response headers set via filter are ignored for static resources
 + JETTY-840 add default mime types to *.htc and *.pps
 + JETTY-841 Duplicate messages when sending private message to yourself with cometd chat demo
 + JETTY-842 NPE in jetty client when no path component
 + JETTY-843 META-INF/MANIFEST.MF is not present in unpacked webapp
 + JETTY-844 Replace reflection with direct invocation in Slf4jLog
 + JETTY-848 Temporary folder not fully cleanup after stop (via Sweeper)
 + JETTY-854 JNDI scope does not work with applications in a .war
 + JETTY-859 MultiPartFilter ignores the query string parameters
 + JETTY-861 switched buffer pools to ThreadLocal implementation
 + JETTY-862 EncodedHttpURI ignores given encoding in constructor
 + JETTY-866 jetty-client test case fix
 + JETTY-869 NCSARequestLog locale config
 + JETTY-870 NullPointerException in Response when performing redirect to wrong relative URL
 + JETTY-871 jetty-client expires() NPE race condition fixed
 + JETTY-876 Added new BlockingArrayQueue and new QueuedThreadPool
 + JETTY-894 Add android .apk to mime types
 + JETTY-897 Remove swing dependency in GzipFilter
 + JETTY-898 Allow jetty debs to start with custom java args provided by users
 + JETTY-899 Standardize location and build process for configuration files which go into etc
 + JETTY-890 merge jaspi branch to trunk
 + JETTY-909 Update useragents cache
 + JETTY-917 Change for JETTY-811 breaks systemProperties config parameter in maven-jetty-plugin
 + JETTY-922 Fixed NPE on getRemoteHost when socket closed
 + JETTY-923 Client supports attributes
 + JETTY-926 default location for generatedClasses of jspc plugin is incorrect
 + JETTY-939 NPE in AbstractConfiguration.callPreDestroyCallbacks
 + JETTY-938 Deadlock in the TerracottaSessionManager
 + JETTY-946 Redeploys with maven jetty plugin of webapps with overlays don't work
 + JETTY-950 Fix double-printing of request URI in request log
 + JETTY-953 SSL keystore file input stream is not being closed directly
 + JETTY-956 SslSelectChannelConnector - password should be the default value of keyPassword if not specified
 + moved to org.eclipse packages
 + simplified HandlerContainer API

jetty-6.1.15 4 March 2009
 + JETTY-931 Fix issue with jetty-rewrite.xml
 + JETTY-934 fixed stop/start of Bayeux Client
 + JETTY-938 Deadlock in the TerracottaSessionManager
 + JETTY-939 NPE in AbstractConfiguration.callPreDestroyCallbacks
 + JETTY-923 BayeuxClient uses message pools to reduce memory footprint
 + JETTY-924 Improved BayeuxClient disconnect handling
 + JETTY-925 Lazy bayeux messages
 + JETTY-926 default location for generatedClasses of jspc plugin is incorrect

jetty-6.1.15 2 March 2009
 + JETTY-923 BayeuxClient uses message pools to reduce memory footprint
 + JETTY-924 Improved BayeuxClient disconnect handling
 + JETTY-925 Lazy bayeux messages
 + JETTY-926 default location for generatedClasses of jspc plugin is incorrect

jetty-6.1.15.rc4 19 February 2009
 + JETTY-496 Support inetd/xinetd through use of System.inheritedChannel()
 + JETTY-713 Expose additional AbstractConnector methods via MBean
 + JETTY-749 Improved ack extension
 + JETTY-811 Allow configuration of system properties for the maven plugin using a file
 + JETTY-840 add default mime types to *.htc and *.pps
 + JETTY-848 Temporary folder not fully cleanup after stop (via Sweeper)
 + JETTY-872 Handshake handler calls wrong extension callback
 + JETTY-879 Support extra properties in jQuery comet implementation
 + JETTY-802 Modify the default error pages to make association with Jetty clearer
 + JETTY-869 NCSARequestLog locale config
 + JETTY-870 NullPointerException in Response when performing redirect to wrong relative URL
 + JETTY-878 Removed printStackTrace from WaitingContinuation
 + JETTY-882 ChannelBayeuxListener called too many times
 + JETTY-884 Use hashcode for threadpool ID
 + JETTY-815 Add comet support to jQuery javascript library
 + JETTY-887 Split configuration and handshaking in jquery comet
 + JETTY-888 Fix abort in case of multiple outstanding connections
 + JETTY-894 Add android .apk to mime types
 + JETTY-898 Allow jetty debs to start with custom java args provided by users
 + JETTY-909 Update useragents cache


jetty-6.1.15.rc3 28 January 2009
 + JETTY-691 System.getProperty() calls ... wrap them in doPrivileged
 + JETTY-844 Replace reflection with direct invocation in Slf4jLog
 + JETTY-861 switched buffer pools to ThreadLocal implementation
 + JETTY-866 jetty-client test case fix

jetty-6.1.15.rc2 23 January 2009
 + adjustment to jetty-client assembly packaging
 + JETTY-567 Delay in initial TLS Handshake With FireFox 3 beta5 and SslSelectChannelConnector

jetty-6.1.15.pre0 20 January 2009
 + JETTY-600 Automated tests of WADI integration + upgrade to WADI 2.0
 + JETTY-749 Reliable message delivery
 + JETTY-794 WADI integration tests fail intermittently.
 + JETTY-781 Add "mvn jetty:deploy-war" for deploying a pre-assembled war
 + JETTY-795 NullPointerException in SocketConnector.java
 + JETTY-798 Jboss session manager incompatible with LifeCycle.Listener
 + JETTY-801 Bring back 2 arg EnvEntry constructor
 + JETTY-802 Modify the default error pages to make association with Jetty very clear
 + JETTY-804 HttpClient timeout does not always work
 + JETTY-806 Timeout related Deadlocks in HTTP Client
 + JETTY-807 HttpTester to handle charsets
 + JETTY-808 cometd client demo run.sh
 + JETTY-809 Need a way to customize WEB-INF/lib file extensions that are added to the classpath
 + JETTY-814 Add org.eclipse.jetty.client.Address.toString()
 + JETTY-816 Implement reconnect on java bayeux client
 + JETTY-817 Aborted SSL connections may cause jetty to hang with full cpu
 + JETTY-819 Jetty Plus no more jre 1.4
 + JETTY-821 Allow lazy loading of persistent sessions
 + JETTY-824 Access to inbound byte statistics
 + JETTY-825 URL decoding of spaces (+) fails for encoding not utf8
 + JETTY-827 Externalize servlet api
 + JETTY-830 Add ability to reserve connections on http client
 + JETTY-831 Add ability to stop java bayeux client
 + JETTY-832 More UrlDecoded handling in relation to JETTY-825
 + JETTY-833 Update debian and rpm packages for new jsp-2.1-glassfish jars and servlet-api jar
 + JETTY-834 Configure DTD does not allow <Map> children
 + JETTY-837 Response headers set via filter are ignored for static resources
 + JETTY-841 Duplicate messages when sending private message to yourself with cometd chat demo
 + JETTY-842 NPE in jetty client when no path component
 + JETTY-843 META-INF/MANIFEST.MF is not present in unpacked webapp
 + JETTY-852 Ensure handshake and connect retried on failure for jquery-cometd
 + JETTY-854 JNDI scope does not work with applications in a .war
 + JETTY-855 jetty-client uber assembly support
 + JETTY-858 ContentExchange provides bytes
 + JETTY-859 MultiPartFilter ignores the query string parameters
 + JETTY-862 EncodedHttpURI ignores given encoding in constructor

jetty-6.1.14 14 November 2008
 + JETTY-630 jetty6-plus rpm is missing the jetty6-plus jar
 + JETTY-748 Reduced flushing of large content
 + JETTY-765 ensure stop mojo works for all execution phases
 + JETTY-777 include util5 on the jetty debs
 + JETTY-778 handle granular windows timer in lifecycle test
 + JETTY-779 Fixed line feed in request log
 + JETTY-782 Implement interval advice for BayeuxClient
 + JETTY-783 Update jetty self-signed certificate
 + JETTY-784 TerracottaSessionManager leaks sessions scavenged in other nodes
 + JETTY-787 Handle MSIE7 mixed encoding
 + JETTY-788 Fix jotm for new scoped jndi
 + JETTY-790 WaitingContinuations can change mutex if not pending
 + JETTY-791 Ensure jdk1.4 compatibility for jetty-6
 + JETTY-792 TerracottaSessionManager does not unlock new session with requested id
 + JETTY-793 Fixed DataCache millisecond rounding

jetty-6.1.12 4 November 2008
 + JETTY-731 Completed DeliverListener for cometd
 + JETTY-772 Increased default threadpool size to 250
 + JETTY-774 Cached text/json content type
 + JETTY-775 fix port of openspaces to jetty-6

jetty-7.0.0.pre5 30 Oct 2008
 + JETTY-766 Fix npe
 + JETTY-767 Fixed SSL Client no progress handshake bug
 + JETTY-768 Remove EnvEntry overloaded constructors
 + JETTY-769 jquery example error
 + JETTY-771 Ensure NamingEntryUtil is jdk1.4 compliant
 + JETTY-772 Increased default threadpool size to 250

jetty-6.1.12.rc5 30 October 2008
 + JETTY-703 maxStopTimeMs added to QueuedThreadPool
 + JETTY-762 improved QueuedThreadPool idle death handling
 + JETTY-763 Fixed AJP13 constructor
 + JETTY-766 Ensure SystemProperties set early on jetty-maven-plugin
 + JETTY-767 Fixed SSL Client no progress handshake bug
 + JETTY-768 Remove EnvEntry overloaded constructors
 + JETTY-771 Ensure NamingEntryUtil jdk1.4 compliant

jetty-7.0.0.pre4 28 Oct 2008
 + JETTY-241 Support for web application overlays in rapid application development (jetty:run)
 + JETTY-319 improved passing of exception when webapp unavailable
 + JETTY-331 SecureRandom hangs on systems with low entropy (connectors slow to start)
 + JETTY-591 No server classes for jetty-web.xml
 + JETTY-604 AbstractSession.setSessionURL
 + JETTY-670 $JETTY_HOME/bin/jetty.sh not worked in Solaris, because of /usr/bin/which has no error-code
 + JETTY-676 ResourceHandler doesn't support HTTP HEAD requests
 + JETTY-677 GWT serialization issue
 + JETTY-680 Can't configure the ResourceCollection with maven
 + JETTY-681 JETTY-692 MultiPartFilter is slow for file uploads
 + JETTY-682 Added listeners and queue methods to cometd
 + JETTY-686 LifeCycle.Listener
 + JETTY-687 Issue with servlet-mapping in dynamic servlet invoker
 + JETTY-688 Cookie causes NumberFormatException
 + JETTY-689 processing of non-servlet related annotations
 + JETTY-690 Updated XBean dependencies to XBean version 3.4.3 and Spring 2.0.5.
 + JETTY-696 jetty.sh restart not working
 + JETTY-698 org.eclipse.resource.JarResource.extract does not close JarInputStream jin
 + JETTY-699 Optimized cometd sending of 1 message to many many clients
 + JETTY-700 unit test for unread request data
 + JETTY-703 maxStopTimeMs added to QueuedThreadPool
 + JETTY-708 allow 3 scopes for jndi resources: jvm, server or webapp
 + JETTY-709 Jetty plugin's WebAppConfig configured properties gets overridden by AbstractJettyRunMojo even when already set
 + JETTY-710 Worked around poor implementation of File.toURL()
 + JETTY-711 DataSourceUserRealm implementation
 + JETTY-712 HttpClient does not handle request complete after response complete
 + JETTY-715 AJP Key size as Integer
 + JETTY-716 Fixed NPE on empty cometd message
 + JETTY-718 during ssl unwrap, return true if some bytes were read, even if underflow
 + JETTY-720 fix HttpExchange.waitForStatus
 + JETTY-721 Support wildcard in VirtualHosts configuration
 + JETTY-723 jetty.sh does not check if TMP already is set
 + JETTY-724 better handle EBCDIC default JVM encoding
 + JETTY-728 Improve Terracotta integration and performances
 + JETTY-730 Set SAX parse features to defaults
 + JETTY-731 DeliverListener for cometd
 + JETTY-732 Case Sensitive Basic Authentication Response Header Implementations
 + JETTY-733 Expose ssl connectors with xbean
 + JETTY-735 Wrong default jndi name on DataSourceUserRealm
 + JETTY-736 Client Specific cometd advice
 + JETTY-737 refactored jetty.jar into jetty, xml, security, ssl, webapp and deploy jars
 + JETTY-738 If jetty.sh finds a pid file is does not check to see if a process with that pid is still running
 + JETTY-739 Race in QueuedThreadPool
 + JETTY-741 HttpClient connects slowly due to reverse address lookup by InetAddress.getHostName()
 + JETTY-742 Private messages in cometd chat demo
 + JETTY-747 Handle HttpClient exceptions better
 + JETTY-755 Optimized HttpParser and buffers for few busy connections
 + JETTY-757 Unhide JAAS classes
 + JETTY-758 Update JSP to glassfish tag SJSAS-9_1_1-B51-18_Sept_2008
 + JETTY-759 Fixed JSON small negative real numbers
 + JETTY-760 Handle wildcard VirtualHost and normalize hostname in ContextHandlerCollection
 + JETTY-762 improved QueuedThreadPool idle death handling
 + JETTY-763 Fixed AJP13 constructor
 + JETTY-766 Ensure SystemProperties set early on jetty-maven-plugin

jetty-6.1.12.rc4 21 October 2008
 + JETTY-319 improved passing of exception when webapp unavailable
 + JETTY-729 Backport Terracotta integration to Jetty6.1 branch
 + JETTY-744 Backport of JETTY-741: HttpClient connects slowly due to reverse address lookup by InetAddress.getHostName()
 + JETTY-747 Handle exceptions better in HttpClient
 + JETTY-755 Optimized HttpParser and buffers for few busy connections
 + JETTY-758 Update JSP 2.1 to glassfish tag SJSAS-9_1_1-B51-18_Sept_2008
 + JETTY-759 Fixed JSON small negative real numbers
 + JETTY-760 Handle wildcard VirtualHost and normalize hostname in ContextHandlerCollection

jetty-6.1.12.rc3 10 October 2008
 + JETTY-241 Support for web application overlays in rapid application development (jetty:run)
 + JETTY-686 LifeCycle.Listener
 + JETTY-715 AJP key size
 + JETTY-716 NPE for empty cometd message
 + JETTY-718 during ssl unwrap, return true if some bytes were read, even if underflow
 + JETTY-720 fix HttpExchange.waitForStatus
 + JETTY-721 Support wildcard in VirtualHosts configuration
 + JETTY-722 jndi related threadlocal not cleared after deploying webapp
 + JETTY-723 jetty.sh does not check if TMP already is set
 + JETTY-725 port JETTY-708 (jndi scoping) to jetty-6
 + JETTY-730 set SAX parser features to defaults
 + JETTY-731 DeliverListener for cometd
 + JETTY-732 Case Sensitive Basic Authentication Response Header Implementations
 + JETTY-736 Client Specific cometd advice
 + JETTY-738 If jetty.sh finds a pid file is does not check to see if a process with that pid is still running
 + JETTY-739 Race in QueuedThreadPool
 + JETTY-742 Private messages in cometd chat demo

jetty-6.1.12rc2 12 September 2008
 + JETTY-282 Support manually-triggered reloading
 + JETTY-331 SecureRandom hangs on systems with low entropy (connectors slow to startup)
 + JETTY-591 No server classes for jetty-web.xml
 + JETTY-670 $JETTY_HOME/bin/jetty.sh not worked in Solaris, because of /usr/bin/which has no error-code
 + JETTY-671 Configure DTD does not allow <Property> children
 + JETTY-672 Utf8StringBuffer doesn't properly handle null characters (char with byte value 0)
 + JETTY-676 ResourceHandler doesn't support HTTP HEAD requests
 + JETTY-677 GWT serialization issue
 + JETTY-680 Can't configure the ResourceCollection with maven
 + JETTY-681 JETTY-692 MultiPartFilter is slow for file uploads
 + JETTY-682 Added listeners and queue methods to cometd
 + JETTY-683 ResourceCollection works for jsp files but does not work for static resources under DefaultServlet
 + JETTY-687 Issue with servlet-mapping in dynamic servlet invoker
 + JETTY-688 Cookie causes NumberFormatException
 + JETTY-696 ./jetty.sh restart not working
 + JETTY-698 org.eclipse.resource.JarResource.extract does not close JarInputStream jin
 + JETTY-699 Optimize cometd sending of 1 message to many many clients
 + JETTY-709 Jetty plugin's WebAppConfig configured properties gets overridden by AbstractJettyRunMojo even when already set
 + JETTY-710 Worked around poor implementation of File.toURL()
 + JETTY-712 HttpClient does not handle request complete after response complete


jetty-7.0.0pre3 - 6 August 2008
 + Upgrade jsp 2.1 to SJSAS-9_1_02-B04-11_Apr_2008
 + JETTY-30  Externalize servlet-api to own project
 + JETTY-182 Support setting explicit system classpath for jasper Jsr199JavaCompiler
 + JETTY-319 Get unavailable exception and added startWithUnavailable option
 + JETTY-381 JETTY-622 Multiple Web Application Source Directory
 + JETTY-442 Accessors for mimeType on ResourceHandler
 + JETTY-502 forward of an include should hide include attributes
 + JETTY-562 RewriteHandler support for virtual hosts
 + JETTY-563 JETTY-482 OpenRemoteServiceServlet for GWT1.5M2+
 + JETTY-564 Consider optionally importing org.apache.jasper.servlet
 + JETTY-571 SelectChannelConnector throws Exception on close on Windows
 + JETTY-608 Suspend/Resume/Complete request listeners
 + JETTY-621 Improved LazyList javadoc
 + JETTY-626 Null protect reading the dtd resource from classloader
 + JETTY-628 Rewrite rule for rewriting scheme
 + JETTY-629 Don't hold timeout lock during expiry call.
 + JETTY-632 OSGi tags for Jetty client
 + JETTY-633 Default form encoding 8859_1 rather than utf-8
 + JETTY-635 Correctly merge request parameters when doing forward
 + JETTY-636 Separate lifeycle of jsp build
 + JETTY-637 empty date headers throw IllegalArgumentException
 + JETTY-641 JDBC Realm purge cache problem
 + JETTY-642 NPE in LdapLoginModule
 + JETTY-644 LdapLoginModule uses proper filters when searching
 + JETTY-645 Do not provide jetty-util to the webapps
 + JETTY-646 Should set Cache-Control header when sending errors to avoid caching
 + JETTY-647 suspended POSTs with binary data do too many resumes
 + JETTY-650 Parse "*" URI for HTTP OPTIONS request
 + JETTY-651 Release resources during destroy
 + JETTY-653 Upgrade jta api specs to more recent version
 + JETTY-654 Allow Cometd Bayeux object to be JMX manageable
 + JETTY-655 Support parsing application/x-www-form-urlencoded parameters via http PUT
 + JETTY-656 HttpClient defaults to async mode
 + JETTY-659 ContentExchange and missing headers in HttpClient
 + JETTY-663 AbstractDatabaseLoginModule handle not found UserInfo and userName
 + JETTY-665 Support merging class directories
 + JETTY-666 scanTargetPatterns override the values already being set by scanTarget
 + JETTY-667 HttpClient handles chunked content
 + JETTY-669 Http methods other than GET and POST should not have error page content
 + JETTY-671 Configure DTD does not allow <Property> children
 + JETTY-672 Utf8StringBuffer doesn't properly handle null characters (char with byte value 0)
 + JETTY-675 ServletContext.getRealPath("") returns null instead of returning the root dir of the webapp

jetty-6.1.12rc1 1 August 2008
 + Upgrade jsp 2.1 to SJSAS-9_1_02-B04-11_Apr_2008
 + JETTY-319 Get unavailable exception and added startWithUnavailable option
 + JETTY-381 JETTY-622 Multiple Web Application Source Directory
 + JETTY-442 Accessors for mimeType on ResourceHandler
 + JETTY-502 forward of an include should hide include attributes
 + JETTY-562 RewriteHandler support for virtual hosts
 + JETTY-563 GWT OpenRemoteServiceServlet GWT1.5M2+
 + JETTY-564 Consider optionally importing org.apache.jasper.servlet
 + JETTY-571 SelectChannelConnector throws Exception on close on Windows
 + JETTY-596 Proxy authorization support in HttpClient
 + JETTY-599 handle buffers consistently handle invalid index for poke
 + JETTY-603 Handle IPv6 in HttpURI
 + JETTY-605 Added optional threadpool to BayeuxService
 + JETTY-606 better writeTo impl for BIO
 + JETTY-607 Add GigaSpaces session clustering
 + JETTY-610 jetty.class.path not being interpreted
 + JETTY-613 website module now generates site-component for jetty-site
 + JETTY-614 scanner allocated hashmap on every scan
 + JETTY-623 ServletContext.getServerInfo() non compliant
 + JETTY-626 Null protect reading the dtd resource from classloader
 + JETTY-628 Rewrite rule for rewriting scheme
 + JETTY-629 Don't hold timeout lock during expiry call.
 + JETTY-632 OSGi tags for Jetty client
 + JETTY-633 Default form encoding 8859_1 rather than utf-8
 + JETTY-635 Correctly merge request parameters when doing forward
 + JETTY-637 empty date headers throw IllegalArgumentException
 + JETTY-641 JDBC Realm purge cache problem
 + JETTY-642 NPE in LdapLoginModule
 + JETTY-644 LdapLoginModule uses proper filters when searching
 + JETTY-646 Should set Cache-Control header when sending errors to avoid caching
 + JETTY-647 suspended POSTs with binary data do too many resumes
 + JETTY-650 Parse "*" URI for HTTP OPTIONS request
 + JETTY-651 Release resources during destroy
 + JETTY-654 Allow Cometd Bayeux object to be JMX manageable
 + JETTY-655 Support parsing application/x-www-form-urlencoded parameters via http PUT
 + JETTY-656 HttpClient defaults to async mode
 + JETTY-657 Backport jetty-7 sslengine
 + JETTY-658 backport latest HttpClient from jetty-7 to jetty-6
 + JETTY-659 ContentExchange and missing headers in HttpClient
 + JETTY-660 Backported QoSFilter
 + JETTY-663 AbstractDatabaseLoginModule handle not found UserInfo and userName
 + JETTY-665 Support merging class directories
 + JETTY-666 scanTargetPatterns override the values already being set by scanTarget
 + JETTY-667 HttpClient handles chunked content
 + JETTY-669 Http methods other than GET and POST should not have error page content

jetty-7.0.0pre2 - 30 June 2008
 + JETTY-336 413 error for header buffer full
 + JETTY-425 race in stopping SelectManager
 + JETTY-568 Avoid freeing DirectBuffers. New locking NIO ResourceCache.
 + JETTY-569 Stats for suspending requests
 + JETTY-576 servlet dtds and xsds not being loaded locally
 + JETTY-572 Unique cometd client ID
 + JETTY-578 OSGI Bundle-RequiredExcutionEnvironment set to J2SE-1.5
 + JETTY-579 OSGI resolved management and servlet.resources import error
 + JETTY-580 Fixed SSL shutdown
 + JETTY-581 ContextPath constructor
 + JETTY-582 final ISO_8859_1
 + JETTY-584 handle null contextPath
 + JETTY-587 persist sessions to database
 + JETTY-588 handle Retry in ServletException
 + JETTY-589 Added Statistics Servlet
 + JETTY-590 Digest auth domain for root context
 + JETTY-592 expired timeout callback without synchronization
 + JETTY-595 SessionHandler only deals with base request session
 + JETTY-596 proxy support in HttpClient
 + JETTY-598 Added more reliable cometd message flush option
 + JETTY-599 handle buffers consistently handle invalid index for poke
 + JETTY-603 Handle IPv6 in HttpURI
 + JETTY-605 Added optional threadpool to BayeuxService
 + JETTY-606 better writeTo impl for BIO
 + JETTY-607 Add GigaSpaces session clustering
 + JETTY-609 jetty-client improvements for http conversations
 + JETTY-610 jetty.class.path not being interpreted
 + JETTY-611 make general purpose jar scanning mechanism
 + JETTY-612 scan for web.xml fragments
 + JETTY-613 various distribution related changes
 + JETTY-614 scanner allocates hashmap on every iteration
 + JETTY-615 Replaced CDDL servlet.jar with Apache-2.0 licensed version
 + JETTY-623 ServletContext.getServerInfo() non compliant

jetty-6.1.11 6 June 2008
 + JETTY-336 413 error for full header buffer
 + JETTY-425 race in stopping SelectManager
 + JETTY-580 Fixed SSL shutdown
 + JETTY-581 ContextPath constructor
 + JETTY-582 final ISO_8859_1
 + JETTY-584 handle null contextPath
 + JETTY-588 handle Retry in ServletException
 + JETTY-590 Digest auth domain for root context
 + JETTY-592 expired timeout callback without synchronization
 + JETTY-595 SessionHandler only deals with base request session
 + JETTY-596 Proxy support in HttpClient
 + JETTY-598 Added more reliable cometd message flush option

jetty-6.1.10 20 May 2008
 + Use QueuedThreadPool as default
 + JETTY-440 allow file name patterns for jsp compilation for jspc plugin
 + JETTY-529 CNFE when deserializing Array from session resolved
 + JETTY-537 JSON handles Locales
 + JETTY-547 Shutdown SocketEndpoint output before close
 + JETTY-550 Reading 0 bytes corrupts ServletInputStream
 + JETTY-551 Upgraded to Wadi 2.0-M10
 + JETTY-556 Encode all URI fragments
 + JETTY-557 Allow ServletContext.setAttribute before start
 + JETTY-558 optional handling of X-Forwarded-For/Host/Server
 + JETTY-566 allow for non-blocking behavior in jetty maven plugin
 + JETTY-572 unique cometd client ID
 + JETTY-579 osgi fixes with management and servlet resources

jetty-7.0.0pre1 - 3 May 2008
 + Allow annotations example to be built regularly, copy to contexts-available
 + Make annotations example consistent with servlet 3.0
 + Refactor JNDI impl to simplify
 + Improved suspend examples
 + address osgi bundling issue relating to build resources
 + JETTY-529 CNFE when deserializing Array from session resolved
 + JETTY-558 optional handling of X-Forwarded-For/Host/Server
 + JETTY-559 ignore unsupported shutdownOutput
 + JETTY-566 allow for non-blocking behavior in jetty maven plugin
 + JETTY-440 allow file name patterns for jsp compilation for jspc plugin

jetty-7.0.0pre0 - 21 April 2008
 + Jetty-6.1.8 Changes
 + Refactor of Continuation towards servlet 3.0 proposal
 + JETTY-282 Support manually-triggered reloading by maven plugin
 + QueuedThreadPool default
 + RetryRequest exception now extends ThreadDeath
 + Added option to dispatch to suspended requests.
 + Delay 100 continues until getInputStream
 + HttpClient supports pipelined request
 + BayeuxClient use a single connection for polling
 + Make javax.servlet.jsp optional osgi import for jetty module
 + Ensure Jotm tx mgr can be found in jetty-env.xml
 + Renamed modules management and naming to jmx and jndi.
 + JETTY-282 Support manually-triggered reloading by maven plugin
 + JETTY-341 100-Continues sent only after getInputStream called.
 + JETTY-386 backout fix and replaced with ContextHandler.setCompactPath(boolean)
 + JETTY-399 update OpenRemoteServiceServlet to gwt 1.4
 + JETTY-467 allow URL rewriting to be disabled.
 + JETTY-468 unique holder names for addServletWithMapping
 + JETTY-471 LDAP JAAS Realm
 + JETTY-474 Fixed case sensitivity issue with HttpFields
 + JETTY-475 AJP connector in RPMs
 + JETTY-486 Improved jetty.sh script
 + JETTY-487 Handle empty chunked request
 + JETTY-494 Client side session replication
 + JETTY-519 HttpClient does not recycle closed connection.
 + JETTY-522 Add build profile for macos for setuid
 + JETTY-523 Default servlet uses ServletContext.getResource
 + JETTY-524 Don't synchronize session event listener calls
 + JETTY-525 Fixed decoding for long strings
 + JETTY-526 Fixed MMBean fields on JMX MBeans
 + JETTY-528 Factor our cookie parsing to CookieCutter
 + JETTY-530 Improved JMX MBeanContainer lifecycle
 + JETTY-531 Optional expires on MovedContextHandler
 + JETTY-532 MBean properties for QueuedThreadPool
 + JETTY-535 Fixed Bayeux server side client memory leak
 + JETTY-537 JSON handles Locales
 + JETTY-538 test harness fix for windows
 + JETTY-540 Servlet-3.0 & java5 support (work in progress)
 + JETTY-543 Atomic batch get and put of files.
 + JETTY-545 Rewrite handler
 + JETTY-546 Webapp runner. All in one jar to run a webapps
 + JETTY-547 Shutdown SocketEndpoint output before close
 + JETTY-550 Reading 0 bytes corrupts ServletInputStream
 + JETTY-551 Wadi 2.0-M10
 + JETTY-553 Fixed customize override
 + JETTY-556 Encode all URI fragments
 + JETTY-557 Allow ServletContext.setAttribute before start
 + JETTY-560 Allow decoupling of jndi names in web.xml

jetty-6.1.9 26 March 2008
 + Make javax.servlet.jsp optional osgi import for jetty module
 + Ensure Jotm tx mgr can be found in jetty-env.xml
 + JETTY-399 update OpenRemoteServiceServlet to gwt 1.4
 + JETTY-471 LDAP JAAS Realm
 + JETTY-475 AJP connector in RPMs
 + JETTY-482 update to JETTY-399
 + JETTY-519 HttpClient does not recycle closed connection.
 + JETTY-522 Add build profile for macos for setuid
 + JETTY-525 Fixed decoding for long strings
 + JETTY-526 Fixed MMBean fields on JMX MBeans
 + JETTY-532 MBean properties for QueuedThreadPool
 + JETTY-535 Fixed Bayeux server side client memory leak
 + JETTY-538 test harness fix for windows
 + JETTY-541 Cometd per client timeouts

jetty-6.1.8 28 February 2008
 + Added QueuedThreadPool
 + Optimized QuotedStringTokenizer.quote()
 + further Optimizations and improvements of Cometd
 + Optimizations and improvements of Cometd, more pooled objects
 + Improved Cometd timeout handling
 + Added BayeuxService
 + Cookie support in BayeuxClient
 + Improved Bayeux API
 + add removeHandler(Handler) method to HandlerContainer interface
 + Added JSON.Convertor and non static JSON instances
 + Long cache for JSON
 + Fixed JSON negative numbers
 + JSON unquotes /
 + Add "mvn jetty:stop"
 + allow sessions to be periodically persisted to disk
 + grizzly fixed for posts
 + Add removeHandler(Handler) method to HandlerContainer interface
 + Remove duplicate commons-logging jars and include sslengine in jboss sar
 + Allow code ranges on ErrorPageErrorHandler
 + AJP handles bad mod_jk methods
 + JETTY-350 log ssl errors on SslSocketConnector
 + JETTY-417 JETTY_LOGS environment variable not queried by jetty.sh
 + JETTY-433 ContextDeployer constructor fails unnecessarily when using a security manager if jetty.home not set
 + JETTY-434 ContextDeployer scanning of sub-directories should be optional
 + JETTY-481 Handle empty Bayeux response
 + JETTY-489 Improve doco on the jetty.port property for plugin
 + JETTY-490 Fixed JSONEnumConvertor
 + JETTY-491 opendocument mime types
 + JETTY-492 Null pointer in HashSSORealm
 + JETTY-493 JSON handles BigDecimals
 + JETTY-498 Improved cookie parsing
 + JETTY-507 Fixed encoding from JETTY-388 and test case
 + JETTY-508 Extensible cometd handlers
 + JETTY-509 Fixed JSONP transport for changing callback names
 + JETTY-511 jetty.sh mishandled JETTY_HOME when launched from a relative path
 + JETTY-512 add slf4j as optional to manifest
 + JETTY-513 Terracotta session replication does not work when the initial page on each server does not set any attributes
 + JETTY-515 Timer is missing scavenging Task in HashSessionManager


jetty-6.1.7 - 22 December 2007
 + Added BayeuxService
 + Added JSON.Convertor and non static JSON instances
 + Add "mvn jetty:stop"
 + allow sessions to be periodically persisted to disk
 + Cookie support in BayeuxClient
 + grizzly fixed for posts
 + jetty-6.1 branch created from 6.1.6 and r593 of jetty-contrib trunk
 + Optimizations and improvements of Cometd, more pooled objects
 + Update java5 patch
 + JETTY-386 CERT-553235. backout fix and replaced with ContextHandler.setCompactPath(boolean)
 + JETTY-467 allow URL rewriting to be disabled.
 + JETTY-468 unique holder names for addServletWithMapping
 + JETTY-474 Fixed case sensitivity issue with HttpFields
 + JETTY-486 Improved jetty.sh script
 + JETTY-487 Handle empty chunked request

jetty-6.1.6 - 18 November 2007
 + rudimentary debian packaging
 + updated grizzly connector to 1.6.1
 + JETTY-455 Optional cometd id
 + JETTY-459 Unable to deploy from Eclipse into the root context
 + JETTY-461 fixed cometd unknown channel
 + JETTY-464 typo in ErrorHandler
 + JETTY-465 System.exit() in constructor exception for MultiPartOutputStream

jetty-6.1.6rc1 - 5 November 2007
 + Upgrade jsp 2.1 to SJSAS-9_1-B58G-FCS-08_Sept_2007
 + Housekeeping on poms
 + CERT VU#38616 handle single quotes in cookie names.
 + Improved JSON parsing from Readers
 + Moved some impl classes from jsp-api-2.1 to jsp-2.1
 + Added configuration file for capturing stderr and stdout
 + Updated for dojo 1.0(rc) cometd
 + Give bayeux timer name
 + Give Terracotta session scavenger a name
 + Jetty Eclipse Plugin 1.0.1: force copy of context file on redeploy
 + JETTY-388 Handle utf-16 and other multibyte non-utf-8 form content.
 + JETTY-409 String params that denote files changed to File
 + JETTY-438 handle trailing . in vhosts
 + JETTY-439 Fixed 100 continues clash with Connection:close
 + JETTY-451 Concurrent modification of session during invalidate
 + JETTY-443 windows bug causes Acceptor thread to die
 + JETTY-445 removed test code
 + JETTY-448 added setReuseAddress on AbstractConnector
 + JETTY-450 Bad request for response sent to server
 + JETTY-452 CERT VU#237888 Dump Servlet - prevent cross site scripting
 + JETTY-453 updated Wadi to 2.0-M7
 + JETTY-454 handle exceptions with themselves as root cause
 + JETTY-456 allow null keystore for osX
 + JETTY-457 AJP certificate chains

jetty-6.1.6rc0 - 3 October 2007
 + Added jetty.lib system property to start.config
 + AJP13 Fix on chunked post
 + Fix cached header optimization for extra characters
 + SetUID option to support setgid
 + Make mx4j used only if runtime uses jdk<1.5
 + Moved Grizzly to contrib
 + Give deployment file Scanner threads a unique name
 + Fix Host header for async client
 + Fix typo in async client onResponsetHeader method name
 + Tweak OSGi manifests to remove unneeded imports
 + Allow scan interval to be set after Scanner started
 + Add jetty.host system property
 + Allow properties files on the XmlConfiguration command line.
 + Prevent infinite loop on stopping with temp dir
 + Ensure session is completed only when leaving context.
 + Update terracotta to 2.4.1 and exclude ssl classes
 + Update jasper2.1 to tag SJSAS-9_1-B58C-FCS-22_Aug_2007
 + Removal of unneeded dependencies from management, maven-plugin, naming &  plus poms
 + Adding setUsername,setGroupname to setuid and mavenizing native build
 + UTF-8 for bayeux client
 + CVE-2007-5615 CERT21284 Added protection for response splitting with bad headers.
 + Cached user agents strings in the /org/eclipse/jetty/useragents resource
 + Make default time format for RequestLog match NCSA default
 + Use terracotta repo for build; make jetty a terracotta module
 + Fix patch for java5 to include cometd module
 + Added ConcatServlet to combine javascript and css
 + Add ability to persist sessions with HashSessionManager
 + Avoid FULL exception in window between blockForOutput and remote close
 + Added JPackage RPM support
 + Added JSON.Convertable
 + Updated README, test index.html file and jetty-plus.xml file
 + JETTY-259 SystemRoot set for windows CGI
 + JETTY-311 avoid json keywords
 + JETTY-376 allow anything but CRLF in reason string
 + JETTY-398 Allow same WADI Dispatcher to be used across multiple web-app contexts
 + JETTY-400 consume CGI stderr
 + JETTY-402 keep HashUserRealm in sync with file
 + JETTY-403 Allow long content length for range requests
 + JETTY-404 WebAppDeployer sometimes deploys duplicate webapp
 + JETTY-405 Default date formate for reqest log
 + JETTY-407 AJP handles unknown content length
 + JETTY-413 Make rolloveroutputstream timer daemon
 + JETTY-422 Allow <Property> values to be null in config files
 + JETTY-423 Ensure javax.servlet.forward parameters are latched on first forward
 + JETTY-425 Handle duplicate stop calls better
 + JETTY-430 improved cometd logging
 + JETTY-431 HttpClient soTimeout

jetty-6.1.5 - 19 Jul 2007
 + Upgrade to Jasper 2.1 tag SJSAS-9_1-B50G-BETA3-27_June_2007
 + Fixed GzipFilter for dispatchers
 + Fixed reset of reason
 + JETTY-392 - updated LikeJettyXml example

jetty-6.1.5rc0 - 15 Jul 2007
 + update terracotta session clustering to terracotta 2.4
 + SetUID option to only open connectors before setUID.
 + Protect SslSelectChannelConnector from exceptions during close
 + Improved Request log configuration options
 + Added GzipFilter and UserAgentFilter
 + make OSGi manifests for jetty jars
 + update terracotta configs for tc 2.4 stable1
 + remove call to open connectors in jetty.xml
 + update links on website
 + make jetty plus example webapps use ContextDeployer
 + Dispatch SslEngine expiry (non atomic)
 + Make SLF4JLog impl public, add mbean descriptors
 + SPR-3682 - dont hide forward attr in include.
 + Upgrade to Jasper 2.1 tag SJSAS-9_1-B50G-BETA3-27_June_2007
 + JETTY-253 - Improved graceful shutdown
 + JETTY-373 - Stop all dependent lifecycles
 + JETTY-374 - HttpTesters handles large requests/responses
 + JETTY-375 - IllegalStateException when committed.
 + JETTY-376 - allow spaces in reason string
 + JETTY-377 - allow sessions to be wrapped with AbstractSesssionManager.SessionIf
 + JETTY-378 - handle JVMs with non ISO/UTF default encodings
 + JETTY-380 - handle pipelines of more than 4 requests!
 + JETTY-385 - EncodeURL for new sessions from dispatch
 + JETTY-386 - Allow // in file resources


jetty-6.1.4 - 15 Jun 2007
 + fixed early open() call in NIO connectors
 + JETTY-370 ensure maxIdleTime<=0 means connections never expire
 + JETTY-371 Fixed chunked HEAD response
 + JETTY-372 make test for cookie caching more rigorous

jetty-6.1.4rc1 - 10 Jun 2007
 + Work around IBM JVM socket close issue
 + moved documentation for jetty and jspc maven plugins to wiki
 + async client improvements
 + fixed handling of large streamed files
 + Fixed synchronization conflict SslSelectChannel and SelectChannel
 + Optional static content cache
 + JETTY-310 better exception when no filter file for cometd servlet
 + JETTY-323 handle htaccess without a user realm
 + JETTY-346 add wildcard support to extra scan targets for maven plugin
 + JETTY-355 extensible SslSelectChannelConnector
 + JETTY-357 cleaned up ssl buffering
 + JETTY-360 allow connectors, userRealms to be added from a <jettyConfig> for maven plugin
 + JETTY-361 prevent url encoding of dir listings for non-link text
 + JETTY-362 More object locks
 + JETTY-365 make needClientAuth work on SslSelectChannelConnector
 + JETTY-366 JETTY-368 Improved bayeux disconnect

jetty-6.1.4rc0 - 1 Jun 2007
 + Reorganized import of contrib modules
 + Unified JMX configuration
 + Updated slf4j version to 1.3.1
 + Updated junit to 3.8.2
 + Allow XmlConfiguration properties to be configured
 + Add (commented out) jspc precompile to test-webapp
 + Add slf4j-api for upgraded version
 + Change scope of fields for Session
 + Add ability to run cometd webapps to maven plugin
 + Delay ssl handshake until after dispatch in sslSocketConnector
 + Set so_timeout during ssl handshake as an option on SslSocketConnector
 + Optional send Date header. Server.setSendDateHeader(boolean)
 + update etc/jetty-ssl.xml with new handshake timeout setting
 + fixed JSP close handling
 + improved date header handling
 + fixed waiting continuation reset
 + JETTY-257 fixed comet cross domain
 + JETTY-309 fix applied to sslEngine
 + JETTY-317 rollback inclusion of cometd jar for maven plugin
 + JETTY-318 Prevent meta channels being created
 + JETTY-330 Allow dependencies with scope provided for jspc plugin
 + JETTY-335 SslEngine overflow fix
 + JETTY-337 deprecated get/setCipherSuites and added get/setExcludeCipherSuites
 + JETTY-338 protect isMoreInBuffer from destroy
 + JETTY-339 MultiPartFiler deletes temp files on IOException
 + JETTY-340 FormAuthentication works with null response
 + JETTY-344 gready fill in ByteArrayBuffer.readFrom
 + JETTY-345 fixed lost content with blocked NIO.
 + JETTY-347 Fixed type util init
 + JETTY-352 Object locks

jetty-6.1.3 - 4 May 2007
 + Handle CRLF for content in header optimization
 + JETTY-309 don't clear writable status until dispatch
 + JETTY-315 suppressed warning
 + JETTY-322 AJP13 cping and keep alive

jetty-6.1.2 - 1 May 2007
 + Improved unavailabile handling
 + sendError resets output state
 + Fixed session invalidation error in WadiSessionManager
 + Updated Wadi to version 2.0-M3
 + Added static member definition in WadiSessionManager
 + JETTY-322 fix ajp cpong response and close handling
 + JETTY-324 fix ant plugin
 + JETTY-328 updated jboss

jetty-6.1.2rc5 - 24 April 2007
 + set default keystore for SslSocketConnector
 + removed some compile warnings
 + Allow jsp-file to be / or /*
 + JETTY-305 delayed connection destroy
 + JETTY-309 handle close in multivalue connection fields.
 + JETTY-309 force writable status of endpoints.
 + JETTY-314 fix for possible NPE in Request.isRequestedSessionIdValid

jetty-6.1.2rc4 - 19 April 2007
 + JETTY-294 Fixed authentication reset
 + JETTY-299 handle win32 paths for object naming
 + JETTY-300 removed synchronized on dispatch
 + JETTY-302 correctly parse quoted content encodings
 + JETTY-303 fixed dual reset of generator
 + JETTY-304 Fixed authentication reset

jetty-6.1.2rc3 - 16 April 2007
 + Improved performance and exclusions for TLD scanning
 + MBean properties assume writeable unless marked RO
 + refactor of SessionManager and SessionIdManager for clustering
 + Improvements to allow simple setting of Cache-Control headers
 + AJP redirects https requests correctly
 + Fixed writes of unencoded char arrays.
 + JETTY-283 Parse 206 and 304 responses in client
 + JETTY-285 enable jndi for mvn jetty:run-war and jetty:run-exploded
 + JETTY-289 fixed javax.net.ssl.SSLException on binary file upload
 + JETTY-292 Fixed error page handler error pages
 + JETTY-293 fixed NPE on fast init
 + JETTY-294 Response.reset() resets headers as well as content
 + JETTY-295 Optional support of authenticated welcome files
 + JETTY-296 Close direct content inputstreams
 + JETTY-297 Recreate tmp dir on stop/start
 + JETTY-298 Names in JMX ObjectNames for context, servlets and filters

jetty-6.1.2rc2 - 27 March 2007
 + Enable the SharedStoreContextualiser for the WadiSessionManager(Database store for clustering)
 + AJP13 CPING request and CPONG response implemented
 + AJP13 Shutdown Request from peer implemented
 + AJP13 remoteUser, contextPath, servletPath requests implemented
 + Change some JNDI logging to debug level instead of info
 + Update jasper to glassfish tag SJSAS-9_1-B39-RC-14_Mar_2007
 + Optimized multi threaded init on startup servlets
 + Removed unneeded specialized TagLibConfiguration class from maven plugin
 + Refactor Scanner to increase code reuse with maven/ant plugins
 + Added RestFilter for PUT and DELETE from Aleksi Kallio
 + Make annotations work for maven plugin
 + JETTY-125 maven plugin: ensure test dependencies on classpath for <useTestClasspath>
 + JETTY-246 path encode cookies rather than quote
 + JETTY-254 prevent close of jar entry by bad JVMs
 + JETTY-256 fixed isResumed and work around JVM bug
 + JETTY-258 duplicate log message in ServletHandler
 + JETTY-260 Close connector before stop
 + JETTY-262 Allow acceptor thread priority to be adjusted
 + JETTY-263 Added implementation for authorizationType Packets
 + JETTY-265 Only quote cookie values if needed
 + JETTY-266 Fix deadlock with shutdown
 + JETTY-271 ResourceHandler uses resource for MimeType mapping
 + JETTY-272 Activate and Passivate events for sessions
 + JETTY-274 Improve flushing at end of request for blocking
 + JETTY-276 Partial fix for reset/close race
 + JETTY-277 Improved ContextHandlerCollection
 + JETTY-278 Session invalidation delay until no requests
 + JETTY-278 Only unwrap one layer of ServletExceptions
 + JETTY-280 Fixed deadlock with two flushing threads
 + JETTY-284 Fixed stop connector race
 + JETTY-286 isIntegral and isConfidential methods overridden in SslSelectChannelConnector

jetty-6.1.2rc1 - 8 March 2007
 + TagLibConfiguration uses resource input stream
 + Improved handling of early close in AJP
 + add ajp connector jar to jetty-jboss sar
 + Improved Context setters for wadi support
 + fix Dump servlet to handle primitive array types
 + handle comma separated values for the Connection: header
 + Added option to allow null pathInfo within context
 + BoundedThreadPool queues rather than blocks excess jobs.
 + Support null pathInfo option for webservices deployed to jetty/jboss
 + Workaround to call SecurityAssocation.clear() for jboss webservices calls to ejbs
 + Ensure jetty/jboss uses servlet-spec classloading order
 + call preDestroy() after servlet/filter destroy()
 + Fix constructor for Constraint to detect wildcard role
 + Added support for lowResourcesIdleTime to SelectChannelConnector
 + JETTY-157 make CGI handle binary data
 + JETTY-175 JDBCUserRealm use getInt instead of getObject
 + JETTY-188 Use timer for session scavaging
 + JETTY-235 default realm name
 + JETTY-242 fix race condition with scavenging sessions when stopping
 + JETTY-243 FULL
 + JETTY-244 Fixed UTF-8 buffer overflow
 + JETTY-245 Client API improvements
 + JETTY-246 spaces in cookies
 + JETTY-248 setContentLength after content written
 + JETTY-250 protect attribute enumerations from modification
 + JETTY-252 Fixed stats handling of close connection
 + JETTY-254 prevent close of jar file by bad JVMs

jetty-6.1.2rc0 - 15 February 2007
 + JETTY-223 Fix disassociate of UserPrincipal on dispatches
 + JETTY-226 Fixed SSLEngine close issue
 + JETTY-232 Fixed use of override web.xml
 + JETTY-236 Buffer leak
 + JETTY-237 AJPParser Buffer Data Handling
 + JETTY-238 prevent form truncation
 + Patches from sybase for ClientCertAuthenticator
 + Coma separated cookies
 + Cometd timeout clients

jetty-6.1.2pre1 5 Feb 2007
 + JETTY-224 run build up to process-test before invoking jetty:run
 + Added error handling for incorrect keystore/truststore password in SslSelectChannelConnector
 + fixed bug with virtual host handling in ContextHandlerCollection
 + added win32service to standard build
 + refactored cometd to be continuation independent
 + allow ResourceHandler to use resource base from an enclosing ContextHandler

jetty-6.1.2pre0 1 Feb 2007
 + Fixed 1.4 method in jetty plus
 + Fixed generation of errors during jsp compilation for jsp-2.1
 + Added cometd jsonp transport from aabeling
 + Added terracotta cluster support for cometd
 + JETTY-213 request.isUserInRole(String) fixed
 + JETTY-215 exclude more transitive dependencies from tomcat jars for jsp-2.0
 + JETTY-216 handle AJP packet fragmentation
 + JETTY-218 handle AJP ssl key size and integer
 + JETTY-219 fixed trailing encoded chars in cookies
 + JETTY-220 fixed AJP content
 + JETTY-222 fix problem parsing faces-config.xml
 + add support for Annotations in servlet, filter and listener sources
 + improved writer buffering
 + moved JSON parser to util to support reuse
 + handle virtual hosts in ContextHandlerCollection
 + enable SslSelectChannelConnector to modify the SslEngine's client authentication settings

jetty-6.1.1 - 15 Jan 2007
jetty-6.1.1rc1 - 12 Jan 2007
 + Use timers for Rollover logs and scanner
 + JETTY-210 Build jsp-api-2.0 for java 1.4

jetty-6.1.1rc0 - 10 Jan 2007
 + Fixed unpacking WAR
 + extras/win32service download only if no JavaServiceWrapper exist
 + MultiPartFilter deleteFiles option
 + CGI servlet fails without exception
 + JETTY-209 Added ServletTester.createSocketConnector
 + JETTY-210 Build servlet-api-2.5 for java 1.4
 + JETTY-211 fixed jboss build
 + ensure response headers on AjaxFilter messsages turn off caching
 + start webapps on deployment with jboss, use isDistributed() method from WebAppContext
 + simplified chat demo

jetty-6.1.0 - 9 Jan 2007
 + Fixed unpacking WAR
jetty-6.1.0 - 5 Jan 2007
 + Improved config of java5 threadpool
 + Protect context deployer from Errors
 + Added WebAppContext.setCopyWebDir to avoid JVM jar caching issues.
 + GERONIMO-2677 refactor of session id handling for clustering
 + ServletTester sets content length
 + Added extras/win32service
 + JETTY-206 fixed AJP getServerPort and getRemotePort

jetty-6.1.0rc3 - 2 Jan 2007
 + JETTY-195 fixed ajp ssl_cert handling
 + JETTY-197 fixed getRemoteHost
 + JETTY-203 initialize ServletHandler if no Context instance
 + JETTY-204 setuid fix
 + setLocale does not use default content type
 + Use standard releases of servlet and jsp APIs.
 + implement resource injection and lifecycle callbacks declared in web.xml
 + extras/servlet-tester

jetty-6.1.0rc2 - 20 December 2006
 + AJP13Parser, throw IllegalStateException on unimplemented AJP13 Requests
 + ContextHandlerCollection is noop with no handlers
 + ensure servlets initialized if only using ServletHandler
 + fixed Jetty-197 AJP13 getRemoteHost()
 + Refactored AbstractSessionManager for ehcache
 + ensure classpath passed to jspc contains file paths not urls
 + JETTY-194 doubles slashes are significant in URIs
 + JETTY-167 cometd refactor
 + remove code to remove SecurityHandler if no constraints present
 + JETTY-201 make run-as work for both web container and ejb container in jboss
 + ensure com.sun.el.Messages.properties included in jsp-2.1 jar

jetty-6.1.0rc1 - 14 December 2006
 + simplified idle timeout handling
 + JETTY-193 MailSessionReference without authentication
 + JETTY-199 newClassPathResource
 + ensure unique name for ServletHolder instances
 + added cache session manager(pre-alpha)

jetty-6.1.0rc0 - 8 December 2006
 + JETTY-181 Allow injection of a java:comp Context
 + JETTY-182 Optionally set JSP classpath initparameter
 + Dispatcher does not protect javax.servlet attributes
 + DefaultHandler links virtual hosts.
 + Fixed cachesize on invalidate
 + Optimization of writers
 + ServletHandler allows non REQUEST exceptions to propogate
 + TCK fixes from Sybase:
   * Handle request content encodings
   * forward query attribute fix
   * session attribute listener
   * Servlet role ref
   * flush if content-length written
   * 403 for BASIC authorization failure
   * null for unknown named dispatches
 + JETTY-184 cometd connect non blocking
 + Support for RFC2518 102-processing response
 + JETTY-123 fix improved
 + Added org.eclipse.thread.concurrent.ThreadPool
 + Added extras/gwt
 + Fixed idle timeout
 + JETTY-189 ProxyConnection
 + Added spring ejb3 demo example
 + update jasper to glassfish SJSAS-9_1-B27-EA-07_Dec_2006
 + fixed JETTY-185 tmp filename generation

jetty-6.1.0pre3 - 22 November 2006
 + fixed NIO endpoint flush. Avoid duplicate sends
 + CVE-2006-6969 Upgraded session ID generation to use SecureRandom
 + updated glassfish jasper to tag SJSAS-9_1-B25-EA-08_Nov_2006
 + Support TLS_DHE_RSA_WITH_AES_256_CBC_SHA
 + JETTY-180 XBean support for context deploy
 + JETTY-154 Cookies are double quotes only
 + Expose isResumed on Continuations
 + Refactored AJP generator


jetty-6.0.2 - 22 November 2006
 + Moved all modules updates from 6.1pre2 to 6.0
 + Added concept of bufferred endpoint
 + Added conversion Object -> ObjectName for the result of method calls made on MBeans
 + Added DataFilter configuration to cometd
 + added examples/test-jaas-webapp
 + Added extraClassPath to WebAppContext
 + Added hierarchical destroy of mbeans
 + Added ID constructor to AbstractSessionManager.Session
 + added isStopped() in LifeCycle and AbstractLifeCycle
 + Added override descriptor for deployment of RO webapps
 + add <Property> replacement in jetty xml config files
 + alternate optimizations of writer (use -Dbuffer.writers=true)
 + Allow session cookie to be refreshed
 + Apply queryEncoding to getQueryString
 + CGI example in test webapp
 + change examples/test-jndi-webapp so it can be regularly built
 + Default soLinger is -1 (disabled)
 + ensure "" returned for ServletContext.getContextPath() for root context
 + ensure sessions nulled out on request recycle; ensure session null after invalidate
 + ensure setContextPath() works when invoked from jetty-web.xml
 + fixed NIO endpoint flush. Avoid duplicate sends
 + Fixed NPE in bio.SocketEndPoint.getRemoteAddr()
 + Fixed resource cache flushing
 + Fixed tld parsing for maven plugin
 + HttpGenerator can generate requests
 + Improved *-mbean.properties files and specialized some MBean
 + JETTY-118 ignore extra content after close.
 + JETTY-119 cleanedup Security optimizatoin
 + JETTY-123 handle windows UNC paths
 + JETTY-126 handle content > Integer.MAX_VALUE
 + JETTY-129 ServletContextListeners called after servlets are initialized
 + JETTY-151 Idle timeout only applies to blocking operations
 + JETTY-151 refactored writers
 + JETTY-154 Cookies are double quotes only
 + JETTY-171 Fixed filter mapping
 + JETTY-172 use getName() instead of toString
 + JETTY-173 restore servletpath after dispatch
 + Major refactor of SelectChannel EndPoint for client selector
 + make .tag files work in packed wars
 + Plugin shutdown context before stopping it.
 + Refactored session lifecycle and additional tests
 + release resource lookup in Default servlet
 + (re)make JAAS classes available to webapp classloader
 + Reverted UnixCrypt to use coersions (that effected results)
 + Session IDs can change worker ID
 + Simplified ResourceCache and Default servlet
 + SocketConnector closes all connections in doStop
 + Upgraded session ID generation to use SecureRandom
 + updated glassfish jasper to tag SJSAS-9_1-B25-EA-08_Nov_2006
 + Support TLS_DHE_RSA_WITH_AES_256_CBC_SHA

Jetty-5.1.14 - 9 Aug 2007
 + patched with correct version
 + JETTY-155 force close with content length.
 + JETTY-369 failed state in Container

Jetty-5.1.13
 + Sourceforge 1648335: problem setting version for AJP13

Jetty-5.1.12 - 22 November 2006
 + Added support for TLS_DHE_RSA_WITH_AES_256_CBC_SHA
 + Upgraded session ID generation to use SecureRandom
 + Quote single quotes in cookies
 + AJP protected against bad requests from mod_jk
 + JETTY-154 Cookies ignore single quotes

Jetty-4.2.27 - 22 November 2006
 + Upgraded session ID generation to use SecureRandom
 + AJP protected against bad requests from mod_jk

jetty-6.1.0pre2 - 20 Nov 2006
 + Added extraClassPath to WebAppContext
 + Fixed resource cache flushing
 + Clean up jboss module licensing

jetty-6.1.0pre1 - 19 Nov 2006
 + Use ContextDeployer as main deployer in jetty.xml
 + Added extras/jboss
 + Major refactor of SelectChannel EndPoint for client selector
 + Fixed NPE in bio.SocketEndPoint.getRemoteAddr()
 + Reverted UnixCrypt to use coersions (that effected results)
 + JETTY-151 Idle timeout only applies to blocking operations
 + alternate optimizations of writer (use -Dbuffer.writers=true)
 + JETTY-171 Fixed filter mapping
 + JETTY-172 use getName() instead of toString
 + JETTY-173 restore servletpath after dispatch
 + release resource lookup in Default servlet
 + Simplified ResourceCache and Default servlet
 + Added override descriptor for deployment of RO webapps
 + Added hierarchical destroy of mbeans
 + JETTY-151 refactored writers

jetty-6.1.0pre0 - 21 Oct 2006
 + add <Property> replacement in jetty xml config files
 + make .tag files work in packed wars
 + add hot deployment capability
 + ensure setContextPath() works when invoked from jetty-web.xml
 + ensure sessions nulled out on request recycle; ensure session null after invalidate
 + ensure "" returned for ServletContext.getContextPath() for root context
 + Fixed tld parsing for maven plugin
 + Improved *-mbean.properties files and specialized some MBean
 + Added conversion Object -> ObjectName for the result of method calls made on MBeans
 + JETTY-129 ServletContextListeners called after servlets are initialized
 + change examples/test-jndi-webapp so it can be regularly built
 + added isStopped() in LifeCycle and AbstractLifeCycle
 + fixed isUserInRole checking for JAASUserRealm
 + fixed ClassCastException in JAASUserRealm.setRoleClassNames(String[])
 + add a maven-jetty-jspc-plugin to do jspc precompilation
 + added examples/test-jaas-webapp
 + (re)make JAAS classes available to webapp classloader
 + CGI example in test webapp
 + Plugin shutdown context before stopping it.
 + Added concept of bufferred endpoint
 + Factored ErrorPageErrorHandler out of WebAppContext
 + Refactored ErrorHandler to avoid statics
 + Transforming classloader does not transform resources.
 + SocketConnector closes all connections in doStop
 + Improved charset handling in URLs
 + minor optimization of bytes to UTF8 strings
 + JETTY-112 ContextHandler checks if started
 + JETTY-113 support optional query char encoding on requests
 + JETTY-114 removed utf8 characters from code
 + JETTY-115 Fixed addHeader
 + added cometd chat demo
 + JETTY-119 cleanedup Security optimizatoin
 + Refactored session lifecycle and additional tests
 + JETTY-121 init not called on externally constructed servlets
 + JETTY-124 always initialize filter caches
 + JETTY-126 handle content > Integer.MAX_VALUE
 + JETTY-123 handle windows UNC paths
 + JETYY-120 SelectChannelConnector closes all connections on stop
 + Added ID constructor to AbstractSessionManager.Session
 + Allow session cookie to be refreshed
 + Added DataFilter configuration to cometd
 + Added extras/setuid to support start as root
 + Apply queryEncoding to getQueryString
 + JETTY-118 ignore extra content after close.
 + HttpGenerator can generate requests
 + Ported HtAccessHandler
 + Start of a client API
 + Session IDs can change worker ID
 + Default soLinger is -1 (disabled)
 + AJP Connector

Jetty-5.1.11 - 8 October 2006
 + fixed ByteBufferOutputStream capacity calculation
 + Fixed AJP handling of certificate length (1494939)
 + Fixed AJP chunk header (1507377)
 + Fixed order of destruction event calls
 + Fix to HttpOutputStream from M.Traverso
 + Default servlet only uses setContentLength on wrapped responses

Jetty-4.2.26 - 8 October 2006
 + Backport of AJP fixes

jetty-6.0.1 - 24 September 2006
 + fixed isUserInRole checking for JAASUserRealm
 + fixed ClassCastException in JAASUserRealm.setRoleClassNames(String[])
 + Improved charset handling in URLs
 + Factored ErrorPageErrorHandler out of WebAppContext
 + Refactored ErrorHandler to avoid statics
 + JETTY-112 ContextHandler checks if started
 + JETTY-114 removed utf8 characters from code
 + JETTY-115 Fixed addHeader
 + JETTY-121 init not called on externally constructed servlets
 + Improved charset handling in URLs
 + minor optimization of bytes to UTF8 strings
 + JETTY-113 support optional query char encoding on requests
 + JETTY-124 always initialize filter caches
 + JETYY-120 SelectChannelConnector closes all connections on stop

jetty-6.0.0 - 10 September 2006
 + SocketConnector closes all connections in doStop
 + Conveniance builder methods for listeners and filters
 + Transforming classloader does not transform resources.
 + Plugin shutdown context before stopping it.

jetty-6.0.0rc4 - 5 September 2006
 + bind jetty-env.xml entries to java:comp/env
 + Fix for JETTY-107. Poor cast in SessionDump demo.
 + Set charset on error pages

jetty-6.0.0rc3 - 1 September 2006
 + pulled 6.0.0 branch
 + turn URLConnection caching off when searching for tlds [JETTY-103]
 + Move MailSessionReference to org.eclipse.naming.factories
 + Less verbose handling of BadResources from bad URLs
 + Avoid double error handling of Bad requests
 + don't warn for content length on head requests
 + temp fix for JETTY-104 (raised glassfish ISSUE-1044) hide
   JSP forced path attribute
 + Fixed JETTY-68. Complete request after sendRedirect
 + Transferred the sslengine patch from the patches directory to extras

jetty-6.0.0rc2 - 25 August 2006
 + use mvn -Dslf4j=false jetty:run to disable use of slf4j logging with jdk1.4/jsp2.0
 + added org.apache.commons.logging package to system classes that can't be overridden by a webapp classloader
 + mvn -Djetty.port=x jetty:run uses port number given for the default connector
 + Fixed NPE when no resource cache
 + Refactored WebXmlConfiguration to allow custom web.xml resource
 + Moved more utility packagtes to the util jar
 + Direct buffer useage is optional
 + Destroy HttpConnection to improve buffer pooling
 + Timestamp in StdErrLog

jetty-6.0.0rc1 - 16 August 2006
 + Support for binding References and Referenceables and javax.mail.Sessions in JNDI
 + Added TransformingWebAppClassLoader for spring 2.0 byte code modification support
 + Ensure classes come before dependencies for plugin [JETTY-90]
 + Fixed FD leak for bad TCP acks. JETTY-63
 + new Server().addHandler(handler) no longer throws NPE [JETTY-87]
 + Change path mapping so that a path spec of /foo/* does not match /foo.bar : JETTY-88
 + add <requestLog> config param to jetty plugin
 + Improve Ssl config JETTY-85 JETTY-86 (TrustManager and SecureRandom are now configurable; better handling of null/default values)
 + parse jsp-property-group in web.xml for additional JSP servlet mappings
 + protected setContentType from being set during include
 + added toString() on JAASUserPrincipal (JETTY-91)
 + added modules/spring with XmlBeanFactory configuration
 + removed support for lowResources from SelectChannelConnector
 + added start of cometd implementation (JSON only)
 + added start of grizzly connector
 + removed org.eclipse. from context system classes configuration
 + -DSTOP.PORT must be specified.
 + moved optional modules to extras
 + fixed bug that caused Response.setStatus to ignore the provided message
 + refactored resource cache
 + Allow direct filling of buffers for uncached static content.
 + Added simple ResourceHandler and FileServer example

jetty-6.0.0rc0 - 7 July 2006
 + change prefix from "jetty6" to just "jetty" for plugin: eg is now mvn jetty:run
 + allow <key> or <name> in <systemProperty> for plugin
 + simplified jetty.xml with new constructor injections
 + added setters and getters on SessionManager API for session related config: cookie name, url parameter name, domain, max age and path.
 + add ability to have a lib/ext dir from which to recursively add all jars and zips to the classpath
 + patch to allow Jetty to use JSP2.1 from Glassfish instead of Jasper from Tomcat
 + fixed classesDirectory param for maven plugin to be configurable
 + ensure explicitly set tmp directory called "work" is not deleted on exit
 + ensure war is only unpacked if war is newer than "work" directory
 + change name of generated tmp directory to be "Jetty_"+host+"_"+port+"_"+contextpath+"_"+virtualhost
 + Cleaned up idle expiry.
 + Ssl algorithm taken from system property
 + Added 8 random letters&digits to Jetty-generated tmp work dir name to ensure uniqueness
 + Simplify runtime resolution of JSP library for plugin
 + Ensure mvn clean cleans the build
 + Do not wrap EofException with EofException
 + reverse order for destroy event listeners
 + added StatisticsHandler and statistics on Connector.
 + Simplified Servlet Context API
 + Added maximum limit to filter chain cache.
 + refactor HttpChannelEndPoint in preparation for SslEngine
 + ContextHandlerCollection addContext and setContextClass
 + Discard excess bytes in header buffer if connection is closing
 + Updated javax code from http://svn.apache.org/repos/asf/tomcat/tc6.0.x/trunk/java/javax@417727
 + Threadpool does not need to be a LifeCycle
 + support graceful shutdown
 + Added WebAppContextClassLoader.newInstance to better support exensible loaders.
 + immutable getParameterMap()
 + support <load-on-startup> for SingleThreadModel
 + changed ServletContext.getResourcePaths()  to not return paths containing double slashes
 + fixed HttpGenerator convertion of non UTF-8: JETTY-82
 + added html module from jetty 5 - but deprecated until maintainer found

jetty-6.0.0beta17 - 1/6/2006
 + Added config to disable file memory mapped buffers for windows
 + Added Request.isHandled()
 + Refactored Synchronization of SelectChannelConnector
 + Recovered repository from Codehaus crash
 + ContextHandler.setConnectors replace setHosts
 + Connector lowResourceMaxIdleTime  implemented.
 + Default servlet checks for aliases resources
 + Added clover reports and enough tests to get >50% coverage
 + Fixed IE SSL issue.
 + Implemented runAs on servlets
 + Flush will flush all bytes rather than just some.
 + Protected WEB-INF and META-INF
 + don't reset headers during forward
 + BoundedThreadPool.doStop waits for threads to complete

jetty-6.0.0beta16 - 12/5/2006
 + remove a couple of System.err.printlns
 + replace backwards compativle API in UrlEncoded

jetty-6.0.0beta15 - 11/5/2006
 + Added Server attribute org.eclipse.jetty.Request.maxFormContentSize
 + Renamed NotFoundHandler to DefaultHandler
 + Added automatic scan of all WEB-INF/jetty-*.xml files for plugin
 + Added <scanTargets> parameter to allow other locations to scan for plugin
 + Major refactor to simplify Server and handler hierarchy
 + setSendServerVersion method added to Server to control sending of Server: http header
 + removed SelectBlockingChannelConnector (unmaintained)
 + Improved HttpException
 + Moved more resources to resources
 + Added ThrottlingFilter and fixed race in Continuations
 + Added taglib resources to 2.1 jsp api jar
 + Reset of timer task clears expiry
 + improved MBeanContainer object removal
 + ContextHandler.setContextPath can be called after start.
 + Fixed handling of params after forward
 + Added --version to start.jar
 + Added embedded examples
 + Simplified DefaultServlet static content buffering
 + readded BoundedThreadPool shrinking (and then fixed resulting deadlock)
 + improved MBean names
 + improved support for java5 jconsole
 + Session scavenger threads from threadpool
 + Thread names include URI if debug set
 + don't accept partial authority in request line.
 + enforce 204 and 304 have no content

jetty-6.0.0beta14 - 9/4/2006
 + ignore dirs and files that don't exist in plugin scanner
 + added support for stopping jetty using "java -jar start.jar --stop"
 + added configurability for webdefault.xml in maven plugin
 + adding InvokerServlet
 + added ProxyServlet
 + stop JDBCUserRealm coercing all credentials to String
 + Change tmp dir of plugin to work to be in line with jetty convention
 + Modify plugin to select JSP impl at runtime
 + Use start.config to select which JSP impl at runtime based on jdk version
 + Added JSP 2.1 APIs from apache
 + Added Jasper 2.1 as jesper (jasper without JCL)
 + Started readding logging to jesper using jdk logging
 + fixed priority of port from url over host header
 + implemented request.isUserInRole
 + securityHandler removed if not used.
 + moved test webapps to examples directory
 + improved contentType handling and test harness
 + fixed forward bug (treated as include)
 + fixed HttpField iterator
 + added jetty-util.jar module
 + added reset to Continuation


jetty-6.0.0beta12 - 16/3/2006
 + Fixed maven plugin JNDI for redeploys
 + Fixed tld discovery for plugin (search dependencies)
 + Fixed JettyPlus for root contexts
 + Fixed error handling in error page
 + Added JSP2.0 demos to test webapp
 + Upgraded jasper to 5.5.15
 + Added provider support to SslListener
 + Log ERROR for runtimeExceptions

jetty-6.0.0beta11 - 14/3/2006
 + added JAAS
 + added webapp-specific JNDI entries
 + added missing Configurations for maven plugin
 + fixed FORM authentication
 + moved dtd and xsd to standard javax location
 + added patch to use joda-time
 + refactored session ID management
 + refactored configuration files and start()
 + fixed ; decoding in URIs
 + Added HttpURI and improved UTF-8 parsing.
 + refactored writers and improved UTF-8 generation.

jetty-6.0.0beta10 25/2/2006
 + Added support for java:comp/env
 + Added support for pluggable transaction manager
 + Forward masks include attributes and vice versa
 + Fixed default servlet handling of includes
 + Additional accessors for request logging
 + added getLocalPort() to connector
 + Fixed content-type for range requests
 + Fix for sf1435795 30sec delay from c taylor
 + Fix for myfaces and include with close
 + Fix sf1431936 don't chunk the chunk
 + Fix http://jira.codehaus.org/browse/JETTY-6. hi byte reader
 + Updates javax to MR2 release

jetty-6.0.0beta9 9/2/2006
 + PathMap for direct context mapping.
 + Refactored chat demo and upgraded prototype.js
 + Continuation cleanup
 + Fixed unraw decoding of query string
 + Fixed dispatch of wrapped requests.
 + Fixed double flush of short content.
 + Added request log.
 + Added CGI servlet.
 + Force a tempdir to be set.
 + Force jasper scratch dir.
 + fixed setLocale bug sf1426940
 + Added TLD tag listener handling.

jetty-6.0.0beta8 24/1/2006
 + fixed dispatch of new session problem. sf:1407090
 + reinstated rfc2616 test harness
 + Handle pipeline requests without hangs
 + Removed queue from thread pool.
 + improved caching of content types
 + fixed bug in overloaded write method on HttpConnection (reported against Tapestry4.0)
 + hid org.apache.commons.logging and org.slf4j packages from webapp
 + maven-jetty6-plugin stopped transitive inclusion of log4j and
   commons-logging from commons-el for jasper
 + patch to remove spurious ; in HttpFields
 + improve buffer return mechanism.
 + conveniance addHandler removeHandler methods
 + maven-jetty6-plugin: ensure compile is done before invoking jetty
 + maven-jetty6-plugin: support all types of artifact dependencies

Jetty-6.0.0Beta7
 + Fixed infinite loop with chunk handling
 + Faster header name lookup
 + removed singleton Container
 + reduced info verbosity
 + null dispatch attributes not in names
 + maven-jetty6-plugin added tmpDirectory property
 + maven-jetty6-plugin stopped throwing an error if there is no target/classes directory

Jetty-6.0.0Beta6
 + Fixed issue with blocking reads
 + Fixed issue with unknown headers
 + optimizations

Jetty-6.0.0Beta5
 + Moved to SVN
 + Fixed writer char[] creations
 + Added management module for mbeans

Jetty-6.0.0Beta4
 + System property support in plugin
 + CVE-2006-2758 Fixed JSP visibility security issue.
 + Improved jetty-web.xml access to org.eclipse classes.
 + Jasper 5.5.12

Jetty-6.0.0Beta3
 + Fixed error in block read
 + Named dispatch.
 + Fixed classloader issue with server classes

Jetty-6.0.0Beta2
 + merged util jar back into jetty jar
 + Simpler continuation API
 + loosely coupled with JSP servlet
 + loosely coupled with SLF4J
 + Improved reuse of HttpField values and cookies.
 + Improved buffer return

Jetty-6.0.0Beta1
 + Servlet 2.5 API
 + SSL connector
 + maven2 plugin
 + shutdown hook
 + refactored start/stop
 + Implemented all listeners
 + Error pages
 + Virtual hosts
 + Multiple select sets

Jetty-6.0.0Beta0
 + Maven 2 build
 + Dispatcher parameters
 + UTF-8 encoding for URLs
 + Fixed blocking read

Jetty-6.0.0APLPA3
 + Added demo for Continuations
 + Jasper and associated libraries.

Jetty-6.0.0ALPHA2
 + Continuations - way cool way to suspend a request and retry later.
 + Dispatchers
 + Security

Jetty-6.0.0ALPHA1
 + Filters
 + web.xml handling

Jetty-6.0.0ALPHA0
 * Totally rearchitected and rebuilt, so 10 years of cruft could be removed!
 * Improved "dependancy injection" and "inversion of control" design of components
 * Improved "interceptor" design of handlers
 * Smart split buffer design allows large buffers to only be allocated to active connections. The
   resulting memory savings allow very large buffers to be used, which increases the chance of efficient
   asynchronous flushing and of avoiding chunking.
 * Optional use of NIO Buffering so that efficient direct buffers and memory mapped files can be
   used.
 * Optional use of NIO non-blocking scheduling so that threads are not allocated per connection.
 * Optional use of NIO gather writes, so that for example a HTTP header and a memory mapped
 * file may be sent as sent is a single operation.
 - Missing Security
 - Missing Request Dispatchers
 - Missing web.xml based configuration
 - Missing war support


Jetty-5.1.11RC0 - 5 April 2006
 + stop JDBCUserRealm forcing all credentials to be String
 + force close with shutdownOutput for win32
 + NPE protection if desirable client certificates
 + Added provider support to SslListener
 + logging improvements for servlet and runtime exceptions
 + Fixed AJP handling of ;jsessionid.
 + improved contentType param handling

Jetty-5.1.10 - 5 January 2006
 + Fixed path aliasing with // on windows.
 + Fix for AJP13 with multiple headers
 + Fix for AJP13 with encoded path
 + Remove null dispatch attributes from getAttributeNames
 + Put POST content default back to iso_8859_1. GET is UTF-8 still

Jetty-4.2.25 - 4 Jan 2006
 + Fixed aliasing of // for win32

Jetty-5.1.9 - 7 December 2005
 + Fixed wantClientAuth(false) overriding netClientAuth(true)

Jetty-6.0.0betaX -
 + See http://jetty.eclipse.org/jetty6 for 6.0 releases

Jetty-5.1.8 - 7 December 2005
 + Fixed space in URL issued created in 5.1.6

Jetty-5.1.7 - 7 December 2005
Jetty-5.1.7rc0 - 6 December 2005
 + improved server stats
 + char encoding for MultiPartRequest
 + fixed merging of POST params in dispatch query string.
 + protect from NPE in dispatcher getValues
 + Updated to 2.6.2 xerces
 + JSP file servlet mappings copy JspServlet init params.
 + Prefix servlet context logs with org.eclipse.jetty.context
 + better support for URI character encodings
 + use commons logging jar instead of api jar.

Jetty-5.1.6 - 18 November 2005
 + CVE-2006-2758 Fixed JSP visibility security issue.
 + Improved jetty-web.xml access to org.eclipse classes.

Jetty-5.1.5 - 10 November 2005
 + Improved shutdown hook
 + Improved URL Decoding
 + Improved mapping of JSP files.

Jetty-5.1.5rc2 - 7 October 2005
 + Reverted dispatcher params to RI rather than spec behaviour.
 + ProxyHandler can handle chained proxies
 + unsynchronized ContextLoader
 + ReFixed merge of Dispatcher params
 + public ServerMBean constructor
 + UTF-8 encoding for URLs
 + Response.setLocale will set locale even if getWriter called.

Jetty-5.1.5rc1 - 23 August 2005
 + upgraded to commons logging 1.0.4
 + Release commons logging factories when stopping context.
 + Fixed illegal state with chunks and 100 continue - Tony Seebregts
 + Fixed PKCS12Import input string method
 + Fixed merge of Dispatcher parameters
 + Encoded full path in ResourceHandler directory listing
 + handle extra params after charset in header
 + Fixed 100-continues with chunking and early commit

Jetty-5.1.5rc0 - 16 August 2005
 + Fixed component remove memory leak for stop/start cycles
 + Facade over commons LogFactory so that discovery may be avoided.
 + Applied ciphersuite patch from tonyj
 + Authenticators use servlet sendError
 + CGI sets SCRIPT_FILENAME
 + HttpTunnel timeout
 + NPE protection for double stop in ThreadedServer
 + Expect continues only sent if input is read.

Jetty-5.1.4 - 5 June 2005
 + Fixed FTP close issue.
 + setup MX4J with JDK1.5 in start.config
 + set classloader during webapp doStop
 + NPE protection in ThreadedServer
 + ModelMBean handles null signatures
 + Change JAAS impl to be more flexible on finding roles

Jetty-5.1.4rc0 - 19 April 2005
 + ServletHttpContext correctly calls super.doStop.
 + HttpServer delegates component handling to Container.
 + Allow ServletHandler in normal HttpContext again.
 + Stop start.jar putting current directory on classpath.
 + More protection from null classloaders.
 + Turn off web.xml validation for JBoss.

Jetty-5.1.3 - 7 April 2005
 + Some minor code janitorial services

Jetty-4.2.24 - 7 April 2005

Jetty-5.1.3rc4 - 31 March 2005
 + Moved servlet request wrapping to enterContextScope for geronimo security
 + refixed / mapping for filters
 + Allow XmlConfiguration to start with no object.
 + updated to mx4j 3.0.1
 + rework InitialContextFactory to use static 'default' namespace
 + make java:comp/env immutable for webapps as per J2EE spec

Jetty-5.1.3rc3 - 20 March 2005
 + removed accidental enablement of DEBUG for JettyPlus jndi in log4j.properties
 + fixed "No getter or setter found" mbean errors

Jetty-5.1.3rc2 - 16 March 2005
 + Updated JSR154Filter for ERROR dispatch
 + Fixed context to _context refactory error

Jetty-5.1.3rc1 - 13 March 2005
 + Fixed typo in context-param handling.
 + update to demo site look and feel.
 + Fixed principal naming in FormAuthenticator
 + JettyPlus updated to JOTM 2.0.5, XAPool 1.4.2

Jetty-4.2.24rc1
 + Fixed principal naming in FormAuthenticator

Jetty-5.1.3rc0 - 8 March 2005
 + Flush filter chain caches on servlet/filter change
 + Fixed rollover filename format bug
 + Fixed JSR154 error dispatch with explicit pass of type.
 + Allow system and server classes to be configured for context loader.
 + IOException if EOF read during chunk.
 + Fixed HTAccess crypt salt handling.
 + Added simple xpath support to XmlParser
 + Added TagLibConfiguration to search for listeners in TLDs.
 + Added SslListener for 1.4 JSSE API.
 + Fixed moderate load preventing ThreadPool shrinking.
 + Added logCookie and logLatency support to NCSARequestLog
 + Added new JAAS callback to allow extra login form fields in authentication

Jetty-4.2.24rc0 - 8 March 2005
 + Back ported Jetty 5 ThreadedServer and ThreadPool
 + Added logCookie and logLatency support to NCSARequestLog

Jetty-5.1.2 - 18 January 2005
 + Added id and ref support to XmlConfiguration
 + Cleaned up AbstractSessionManager synchronization.
 + Fixed potential concurrent login problem with JAAS
 + Apply patch #1103953

Jetty-4.2.23 - 16 January 2005
 + Cleaned up AbstractSessionManager synchronization.
 + Fixed potential concurrent login problem with JAAS

Jetty-5.1.2pre0 - 22 December 2004
 + Fixed case of Cookie parameters
 + Support Secure and HttpOnly in session cookies
 + Modified useRequestedID handling to only use IDs from other contexts
 + Added global invalidation to AbstractSessionManager
 + UnavailableException handling from handle
 + Fixed suffix filters

Jetty-4.2.23RC0 - 17 December 2004
 + LineInput handles readers with small internal buffer
 + Added LogStream to capture stderr and stdout to logging
 + Support Secure and HttpOnly in session cookies
 + Build unsealed jars

Jetty-5.1.1 - 1 December 2004

Jetty-5.1.1RC1
 + Some minor findbugs code cleanups
 + Made more WebApplicationHandle configuration methods public.
 + Fixed ordering of filters with multiple interleaved mappings.
 + Allow double // within URIs
 + Applied patch for MD5 hashed credentials for MD5

Jetty-5.1.1RC0 - 17 November 2004
 + fix for adding recognized EventListeners
 + fix commons logging imports to IbmJsseListener
 + added new contributed shell start/stop script
 + excluded ErrorPageHandler from standard build in extra/jdk1.2 build

Jetty-5.1.0 - 14 November 2004

Jetty-5.1.RC1 - 24 October 2004
 + Allow JSSE listener to be just confidential or just integral.
 + Fixed NPE for null contenttype
 + improved clean targets
 + when committed setHeader is a noop rather than IllegalStateException
 + Partially flush writers on every write so content length can be detected.
 + Build unsealed jars
 + default / mapping does not apply to Filters
 + many minor cleanups suggested from figbug utility
 + Allow multiple accepting threads

Jetty-5.1.RC0 - 11 October 2004
 + Fixed many minor issues from J2EE 1.4 TCK testing
See sf.net bugs 1031520 - 1032205
 + Refactored, simplified and optimized HttpOutputStream
 + LineInput handles readers with small internal buffer
 + Added LogStream to capture stderr and stdout to logging
 + Added filter chain cache
 + Added JSR77 servlet statistic support
 + Refactored webapp context configurations
 + Added LifeCycle events and generic container.
 + Upgraded to ant-1.6 for jasper
 + Fixed HTAccessHandler
 + JBoss 4.0.0 support

Jetty-5.0.0 - 10 September 2004

Jetty-5.0.RC4 - 5 September 2004
 + Fixed configuration of URL alias checking
 + JettyJBoss: Use realm-name from web.xml if present, otherwise use security-domain from jboss-web.xml

Jetty-5.0.RC3 - 28 August 2004
 + DIGEST auth handles qop, stale and maxNonceAge.
 + Less verbose warning for non validating xml parser.
 + fixed jaas logout for jetty-jboss
 + fixed deployment of ejb-link elements in web.xml with jboss
 + Update to jasper 5.0.27
 + Added parameters for acceptQueueSize and lowResources level.
 + Changed default URI encoding to UTF-8
 + Fixes to work with java 1.5
 + JettyPlus upgrade to XAPool 1.3.3. and HSQLDB 1.7.2
 + JettyPlus addition of pluggable DataSources
 + Always say close for HTTP/1.0 non keep alive.

Jetty-4.2.22 - 23 August
 + fixed jaas logout for jetty-jboss integration
 + fixed deployment of ejb-link elements in web.xml for jboss
 + Added parameters for acceptQueueSize and lowResources level.

Jetty-5.0.RC2 - 2 July 2004
 + Fixed DIGEST challenge delimiters
 + HTAccess calls UnixCrypt correctly
 + integrated jetty-jboss with jboss-3.2.4
 + Error dispatchers are always GET requests.
 + OPTIONS works for all URLs on default servlet
 + add JMX support for JettyPlus
 + add listing of java:comp/env for webapp with JMX
 + make choice of override of JNDI ENC entries: config.xml or web.xml
 + Default servlet may use only pathInfo for resource
 + Fixed session leak in j2ee
 + Fixed no-role security constraint combination.
 + Fix to use runas roles during servlet init and destroy
 + Fixed JAAS logout
 + HttpContext sendError for authentication errors

Jetty-4.2.21 - 2 July 2004
 + integrated jetty-jboss with jboss-3.2.4
 + add JMX support for JettyPlus
 + add listing of java:comp/env for webapp with JMX
 + make choice of override of JNDI ENC entries: config.xml or web.xml
 + Fixed JAAS logout

Jetty-5.0.RC1 - 24 May 2004
 + Changed to apache 2.0 license
 + added extra/etc/start-plus.config to set up main.class for jettyplus
 + maxFormContentLength may be unlimited with <0 value
 + Fixed HTTP tunnel timeout setting.
 + Improved handling of exception from servlet init.
 + FORM auth redirects to context on a re-auth
 + Handle multiple virutal hosts from JBoss 3.2.4RC2

Jetty-4.2.20 - 22 May 2004
 + maxFormContentLength may be unlimited with <0 value
 + Fixed HTTP tunnel timeout setting.
 + Improved handling of exception from servlet init.
 + FORM auth redirects to context on a re-auth

Jetty-5.0.0RC0 - 7 April 2004
 + Updated JettyPlus to JOTM 1.4.3 (carol-1.5.2, xapool-1.3.1)
 + ServletContext attributes wrap HttpContext attributes.
 + Factored out XML based config from WebApplicationContext
 + Improved RequestLog performance
 + Fixed j2se 1.3 problem with HttpFields
 + Default servlet respectes servlet path
 + Fixed setCharacterEncoding for parameters.
 + Fixed DOS problem
 + Worked around bad jboss URL handler in XMLParser
 + Forced close of connections over stop/start
 + ProxiedFor field support added to NCSARequestLog
 + Fixed Default servlet for non empty servlet paths
 + Updated mx4j to V2
 + Updated jasper to 5.0.19
 + Changed dist naming convention to lowercase

Jetty-4.2.20RC0 - 7 April 2004
 + Worked around bad jboss URL handler in XMLParser
 + Forced close of connections over stop/start
 + HttpFields protected headers
 + ProxiedFor field support added to NCSARequestLog
 + Fixed Default servlet for non empty servlet paths
 + Changed dist naming convention to lowercase

Jetty-4.2.19 - 19 Mar 2004
 + Fixed DOS attack problem

Jetty-5.0.beta2 - 12 Feb 2004
 + Added skeleton JMX MBean for jetty plus
 + Fixed HEAD with empty chunk bug.
 + Fixed jetty.home/work handling
 + Fixed setDate thread safety
 + Fixed SessionManager init
 + Improved low thread handling
 + FileResource better handles non sun JVM
 + Monitor closes socket before exit
 + Updated to Japser 5.0.16
 + RequestDispatcher uses request encoding for query params
 + Fixed busy loop in threadpool run
 + Reorganized ServletHolder init
 + Added log4j context repository to jettyplus
 + NPE guard for no-listener junit deployment
 + Added experimental NIO listeners again.
 + fixed filter dispatch configuration.
 + fixed lazy authentication with FORMs

Jetty-4.2.18 - 1 Mar 2004
 + Added log4j context repository to jettyplus
 + NPE guard for no-listener junit deployment
 + Improved log performance
 + Fixed j2se 1.3 problem with HttpFields
 + Suppress some more IOExceptions
 + Default servlet respectes servlet path

Jetty-4.2.17 - 1 Feb 2004
 + Fixed busy loop in threadpool run
 + Reorganized ServletHolder init

Jetty-4.2.16 - 30 Jan 2004
 + Fixed setDate multi-cpu race
 + Improved low thread handling
 + FileResource better handles non sun JVM
 + Fixed HttpTunnel for JDK 1.2
 + Monitor closes socket before exit
 + RequestDispatcher uses request encoding for query params
 + Update jasper to 4.1.29

Jetty-5.0.beta1 - 24 December 2003
 + SecurityConstraints not reset by stop() on custom context
 + Fixed UnixCrypt handling in HTAccessHandler
 + Added patch for JBoss realm single sign on
 + Reorganized FAQ
 + Env variables for CGI
 + Removed support for old JBoss clustering

Jetty-4.2.15 - 24 December 2003
 + SecurityConstraints not reset by stop() on custom context
 + Fixed UnixCrypt handling in HTAccessHandler
 + Added patch for JBoss realm single sign on
 + Environment variables for CGI
 + Removed support for old JBoss clustering

Jetty-5.0.beta0 - 22 November 2003
 + Removed support for HTTP trailers
 + PathMap uses own Map.Entry impl for IBM JVMs
 + Use ${jetty.home}/work or WEB-INF/work for temp directories if present
 + Protect ThreadPool.run() from interrupted exceptions
 + Added org.eclipse.http.ErrorHandler for error pages.
 + Fixed init race in HttpFields cache
 + Allow per listener handlers
 + Added MsieSslHandler to handle browsers that don't grok persistent SSL (msie 5)
 + Respect content length when decoding form content.
 + JBoss integration uses writer rather than stream for XML config handling
 + Expire pages that contain set-cookie as per RFC2109 recommendation
 + Updated jasper to 5.0.14beta
 + Removed the CMR/CMP distributed session implementation

Jetty-4.2.15rc0 - 22 November 2003
 + PathMap uses own Map.Entry impl for IBM JVMs
 + Race in HttpFields cache
 + Use ${jetty.home}/work or WEB-INF/work for temp directories if present
 + Protect ThreadPool.run() from interrupted exceptions
 + Added org.eclipse.http.ErrorHandler for error pages.
 + JsseListener checks UserAgent for browsers that can't grok persistent SSL (msie5)
 + Removed the CMR/CMP distributed session implementation

Jetty-4.2.14 - 04 November 2003
 + respect content length when decoding form content.
 + JBoss integration uses writer rather than stream for XML config handling
 + Fixed NPE in SSO
 + Expire pages that contain set-cookie as per RFC2109 recommendation

Jetty-5.0.alpha3 - 19 October 2003
 + Reworked Dispatcher to better support cross context sessions.
 + Use File.toURI().toURL() when jdk 1.2 alternative is available.
 + Priority added to ThreadPool
 + replaced win32 service with http://wrapper.tanukisoftware.org
 + FileClassPath derived from walk of classloader hierarchy.
 + Implemented security constraint combinations
 + Set TransactionManager on JettyPlus datasources and pools
 + Fixed null pointer if no sevices configured for JettyPlus
 + Updated jasper and examples to 5.0.12
 + Lazy authentication if no auth constraint.
 + Restore servlet handler after dispatch
 + Allow customization of HttpConnections
 + Failed requests excluded from duration stats

Jetty-4.2.14RC1 - 19 October 2003
 + Reworked Dispatcher to better support cross context sessions.
 + Added UserRealm.logout and arrange for form auth
 + Allow customization of HttpConnections
 + Failed requests excluded from

Jetty-4.2.14RC0 - 7 October 2003
 + Correctly setup context classloader in cross context dispatch.
 + Put a semi busy loop into proxy tunnels for IE problems
 + Fixed handling of error pages for IO and Servlet exceptions
 + updated extra/j2ee to jboss 3.2.1+
 + Use File.toURI().toURL() when jdk 1.2 alternative is available.
 + cookie timestamps are in GMT
 + Priority on ThreadedServer
 + replaced win32 service with http://wrapper.tanukisoftware.org
 + Build fileclasspath from a walk of the classloaders
 + Set TransactionManager on JettyPlus datasources and pools
 + Fixed null pointer if no sevices configured for JettyPlus
 + Fixed comments with embedded double dashes on jettyplus.xml file

Jetty-5.0.alpha2 - 19 September 2003
 + Use commons logging.
 + Use log4j if extra is present.
 + Improved JMX start.
 + Update jakarta examples
 + Correctly setup context classloader in cross context dispatch.
 + Turn off validation without non-xerces errors
 + minor doco updates.
 + moved mailing lists to sourceforge.
 + Put a semi busy loop into proxy tunnels for IE problems
 + MultipartRequest supports multi value headers.
 + XML entity resolution uses URLs not Resources
 + Implemented ServletRequestListeners as optional filter.
 + Moved error page mechanism to be webapp only.
 + Fixed error page handling of IO and Servlet exceptions.

Jetty-5.0.alpha1 - 12 August 2003
 + Switched to mx4j
 + Improve combinations of Security Constraints
 + Implemented locale encoding mapping.
 + Synced with 4.2.12
 + Updated to Jasper 5.0.7
 + Server javadoc from war

Jetty-5.0.alpha0 - 16 Jul 2003
 + Compiled against 2.4 servlet spec.
 + Implemented remote/local addr/port methods
 + Updated authentication so that a normal Principal is used.
 + updated to jasper 5.0.3
 + Implemented setCharaterEncoding
 + Implemented filter-mapping <dispatcher> element
 + Implemented Dispatcher forward attributes.

Jetty-4.2.12 - 12 August 2003
 + Restore max inactive interval for session manager
 + Removed protection of org.eclipse.http attributes
 + Fixed parameter ordering for a forward request.
 + Fixed up HTAccessHandler
 + Improved error messages from ProxyHandler
 + Added missing S to some OPTIONS strings
 + Added open method to threaded server.
 + FORMAuthenticator does 403 with empty error page.
 + Fixed MIME types for chemicals
 + Padding for IE in RootNotFoundHandler

Jetty-4.2.11 - 12 July 2003
 + Fixed race in servlet initialization code.
 + Cookie params all in lower case.
 + Simplified AJP13 connection handling.
 + Prevent AJP13 from reordering query.
 + Support separate Monitor class for start
 + Branched for Jetty 5 development.

Jetty-4.2.10 - 7 July 2003
 + Updates to JettyPlus documentation
 + Updates to Jetty tutorial for start.jar, jmx etc

Jetty-4.2.10pre2 - 4 July 2003
 + Improvement to JettyPlus config of datasources and connection pools
 + Addition of mail service for JettyPlus
 + Move to Service-based architecture for JettyPlus features
 + Re-implementation of JNDI
 + Many improvements in JettyPlus java:comp handling
 + Allow multiple security-role-ref elements per servlet.
 + Handle Proxy-Connection better
 + Cleaned up alias handling.
 + Confidential redirection includes query
 + handle multiple security role references
 + Fixed cookie handling for old cookies and safari
 + Restricted ports in ProxyHandler.
 + URI always encodes %
 + Session statistics
 + XmlConfiguration can get/set fields.

Jetty-4.2.10pre1 - 2 June 2003
 + Fixed JSP code visibility problem introduced in Jetty-4.2.10pre0
 + Added stop.jar
 + Added SSO implementation for FORM authentication.
 + WebApplicationContext does not reassign defaults descriptor value.
 + Fixed AJP13 protocol so that request/response header enums are correct.
 + Fixed form auth success redirect after retry, introduced in 4.2.9rc1
 + Trace support is now optional (in AbstractHttpHandler).
 + Deprecated forced chunking.
 + Form authentication remembers URL over 403
 + ProxyHandler has improved test for request content
 + Removed support of org.eclipse.http.User role.
 + Fixed problem with shared session for inter context dispatching.

Jetty-4.2.10pre0 - 5 May 2003
 + Moved Log4JLogSink into JettyPlus
 + Added ability to override jetty startup class by using -Djetty.server on runline
 + Incorporate JettyPlus jotm etc into build.
 + Massive reorg of the CVS tree.
 + Incorporate jetty extra and plus into build
 + Integrate with JAAS
 + Apply the append flag of RolloverFileOutputStream constructor.
 + RolloverFileOutputStream manages Rollover thread.
 + New look and feel for www site.
 + Fixed table refs in JDBCUserRealm.
 + Allow params in form auth URLs
 + Updated to jasper jars from tomcat 4.1.24
 + Allow query params in error page URL.
 + ProxyHandler checks black and white lists for Connect.
 + Merge multivalued parameters in dispatcher.
 + Fixed CRLF bug in MultiPartRequest
 + Warn if max form content size is reached.
 + getAuthType returns CLIENT_CERT instead of CLIENT-CERT.
 + getAuthType maps the HttpServletRequest final strings.
 + FORM Authentication is serializable for session distribution.

Jetty-4.2.9 - 19 March 2003
 + Conditional headers check after /dir to /dir/ redirection.

Jetty-4.2.9rc2 - 16 March 2003
 + Fixed build.xml for source release
 + Made rfc2068 PUT/POST Continues support optional.
 + Defaults descriptor has context classloader set.
 + Allow dispatch to j_security_check
 + Added X-Forwarded-For header in ProxyHandler
 + Updated included jmx jars

Jetty-4.2.9rc1 - 6 March 2003
 + Work around URLClassloader not handling leading /
 + Dump servlet can load resources for testing now.
 + Added trust manager support to SunJsseListener.
 + Added support for client certs to AJP13.
 + Cleaned up includes
 + Removed checking for single valued headers.
 + Optional 2.4 behaviour for sessionDestroyed notification.
 + Stop proxy url from doing user interaction.
 + Turn request log buffering off by default.
 + Reduced default context cache sizes (Total 1MB file 100KB).
 + ProxyHandler has black and white host list.
 + Added requestlog to HttpContext.
 + Allow delegated creation of WebApplication derivations.
 + Check Data contraints before Auth constraints

Jetty-4.2.8_01 - 18 February 2003
 + Patched first release of 4.2.8 with correct version number
 + Fixed CGI servlet to handle multiple headers.
 + Added a SetResponseHeadersHandler, can set P3P headers etc.
 + ProxyHandler can handle multiple cookies.
 + Fixed AdminServlet to handle changed getServletPath better.
 + Default servlet can have own resourceBase.
 + Rolled back SocketChannelListener to 4.2.5 version
 + Added option to resolve remote hostnames.  Defaults to off.
 + Added MBeans for Servlets and Filters
 + Moved ProxyHandler to the src1.4 tree

Jetty-4.2.7 - 4 February 2003
 + Upgraded to JSSE 1.0.3_01 to fix security problem.
 + Fixed proxy tunnel for non persistent connections.
 + Relative sendRedirect handles trailing / correctly.
 + Changed PathMap to conform to / getServletPath handling.

Jetty-4.2.6 - 24 January 2003
 + Improved synchronization on AbstractSessionManager.
 + Allow AJP13 buffers to be resized.
 + Fixed LineInput problem with expanded buffers.
 + ClientCertAuthentication updates request.
 + Fixed rel sendRedirects for root context.
 + Added HttpContext.setHosts to restrict context by real interface.
 + Added MBeans for session managers
 + Improved SocketChannelListener contributed.
 + Added version to HttpServerMBean.

Jetty-4.2.5 - 14 January 2003
 + Fixed pathParam bug for ;jsessionid
 + Don't process conditional headers and ranges for includes
 + Added Log4jSink in the contrib directory.
 + Fixed requestedSessionId null bug.

Jetty-4.2.4 - 4 January 2003
 + Fixed stop/start handling of servlet context
 + Reuse empty LogSink slots.
 + HTAccessHandler checks realm as well as htpassword.
 + Clear context listeners after stop.
 + Clear context attributes after stop.
 + Use requestedSessionId as default session ID.
 + Added MBeans for handlers
 + Upgraded jasper to 4.1.18

Jetty-4.2.4rc0 - 12 December 2002
 + Simplified ThreadedServer
 + Use ThreadLocals for ByteArrayPool to avoid synchronization.
 + Use Version to reset HttpFields
 + Cheap clear for HttpFields
 + Fixed setBufferSize NPE.
 + Cleaned up some unused listener throws.
 + Handle chunked form data.
 + Allow empty host header.
 + Avoid optional 100 continues.
 + Limit form content size.
 + Handle = in param values.
 + Added HttpContext.flushCache
 + Configurable root context.
 + RootNotFoundHandler to help when no context found.
 + Update jasper to 4.1.16beta
 + Fixed dir listing from jars.
 + Dir listings in UTF8
 + Character encoding handling for GET requests.
 + Removed container transfer encoding handling.
 + Improved setBufferSize handling
 + Code logs objects rather than strings.
 + Better access to session manager.
 + Fixed isSecure and getScheme for SSL over AJP13
 + Improved ProxyHandler to the point is works well for non SSL.
 + Implemented RFC2817 CONNECT in ProxyHandler
 + Added gzip content encoding support to Default and ResourceHandler

Jetty-4.2.3 - 2 December 2002
 + Removed aggressive threadpool shrinkage to avoid deadlock on SMP machines.
 + Fixed some typos
 + Added links to Jetty Powered page
 + Clean up of ThreadedServer.stop()
 + Updated bat scripts
 + Added PKCS12Import class to import PKCS12 key directly
 + removed old HttpContext.setDirAllowed()
 + added main() to org.eclipse.http.Version
 + Check form authentication config for leading /
 + Cleaner servlet stop to avoid extra synchronization on handle
 + org.eclipse.http.HttpContext.FileClassPathAttribute

Jetty-4.2.2 - 20 November 2002
 + Fixed sendRedirect for non http URLS
 + Fixed URI query recycling for persistent connections
 + Fixed handling of empty headers
 + Added EOFException to reduce log verbosity on closed connections.
 + Avoided bad buffer status after closed connection.

Jetty-4.2.1 - 18 November 2002
 + Fixed bad optimization in UrlEncoding
 + Re-enabled UrlEncoding test harnesses

Jetty-4.2.0 - 16 November 2002
 + Fixed AJP13 buffer size.
 + Fixed remove listener bug.
 + Fixed include of Invoker servlet.
 + Restrict 304 responses to seconds time resolution.
 + Use IE date formatting for speed.
 + Removed jasper source and just include jars from 4.1.12
 + Worked around JVM1.3 bug for JSPs
 + Lowercase jsessionid for URLs only.
 + Made NCSARequestLog easier to extend.
 + Added definitions for RFC2518 WebDav response codes.
 + Removed remaining non portable getBytes() calls
 + Added upload demo to dump servlet.
 + Many more optimizations.

Jetty-4.1.4 - 16 November
 + Fixed ContextLoader parent delegation bug
 + Fixed remove SocketListener bug.
 + Fixed Invoker servlet for RD.include
 + Use IE date formatting for last-modified efficiency
 + Last modified handling uses second resolution.
 + Made NCSARequestLog simpler to extend.

Jetty-4.2.0rc1 - 2 November 2002
 + Support default mime mapping defined by *
 + Recycling of HttpFields class.
 + Renamed Filter application methods.
 + Fixed firstWrite after commit.
 + Fixed ContextLoader parent delegation bug.
 + Fixed problem setting the size of chunked buffers.
 + Removed unused Servlet and Servlet-Engine headers.
 + Fixed servletpath on invoker for named servlets.
 + Fixed directory resource bug in JarFileResource.
 + Improved handling of 2 byte encoded characters within forms.

Jetty-4.2.0rc0 - 24 October 2002
 + Greg's birthday release!
 + Added embedded iso8859 writer to HttpOutputStream.
 + Removed duplicate classes from jar
 + Fixed RolloverFileOutputStream without date.
 + Fixed SessionManager initialization
 + Added authenticator to admin.xml
 + Fixed Session timeout NPE.

 Jetty-4.1.3 - 24 October 2002
 + Fixed RolloverFileOutputStream without date.
 + Fixed SessionManager initialization
 + Added authenticator to admin.xml
 + Fixed Session timeout NPE.

Jetty-4.0.6 - 24 October 2002
 + Clear interrupted status in ThreadPool
 + Fixed forward query string handling
 + fixed forward attribute handling for jsp-file servlets
 + Fixed setCharacterEncoding to work with getReader
 + Fixed handling of relative sendRedirect after forward.
 + Fixed virtual hosts temp directories.

Jetty-4.2.0beta0 - 13 October 2002
 + New ThreadPool implementation.
 + New Buffering implementation.
 + New AJP13 implementation.
 + Removed Dispatcher dependancy on ServletHttpContext
 + getNamedDispatcher(null) returns containers default servlet.
 + unquote charset in content type
 + Stop/Start filters in declaration order.
 + Use "standard" names for default,jsp & invoker servlets.
 + Fixed caching of directories to avoid shared buffers.
 + Fixed bad log dir detection
 + Fix Session invalidation bug
 + Build without jmx
 + 404 instead of 403 for WEB-INF requests
 + FORM authentication sets 403 error page
 + Allow %3B encoded ; in URLs
 + Allow anonymous realm
 + Update jasper to 4.1.12 tag

Jetty-4.1.2 - 13 October 2002
 + Some AJP13 optimizations.
 + getNamedDispatcher(null) returns containers default servlet.
 + unquote charset in content type
 + Stop/Start filters in declaration order.
 + Use "standard" names for default,jsp & invoker servlets.
 + Fixed caching of directories to avoid shared buffers.
 + Fixed bad log dir detection
 + Fix Session invalidation bug
 + Build without jmx
 + 404 instead of 403 for WEB-INF requests
 + FORM authentication sets 403 error page
 + Allow %3B encoded ; in URLs
 + Allow anonymous realm
 + Update jasper to 4.1.12 tag

Jetty-4.1.1 - 30 September 2002
 + Fixed client scripting vulnerability with jasper2.
 + Merged LimitedNCSARequestLog into NCSARequestLog
 + Fixed space in resource name handling for jdk1.4
 + Moved launcher/src to src/org/eclipse/start
 + Fixed infinite recursion in JDBCUserRealm
 + Avoid setting sotimeout for optimization.
 + String comparison of If-Modified-Since headers.
 + Touch files when expanding jars
 + Deprecated maxReadTime.
 + Cache directory listings.

Jetty-4.1.0 - 22 September 2002
 + Fixed CGI+windows security hole.
 + Fixed AJP13 handling of mod_jk loadbalancing.
 + Stop servlets in opposite order to start.
 + NCSARequest log buffered default
 + WEB-INF/classes before WEB-INF/lib
 + Sorted directory listings.
 + Handle unremovable tempdir.
 + Context Initparams to control session cookie domain, path and age.
 + ClientCertAuthenticator protected from null subjectDN
 + Added LimitedNCSARequestLog
 + Use javac -target 1.2 for normal classes

Jetty-4.1.0RC6 - 14 September 2002
 + Don't URL encode FileURLS.
 + Improved HashUserRealm doco
 + FormAuthenticator uses normal redirections now.
 + Encode URLs of Authentication redirections.
 + Added logon.jsp for no cookie form authentication.
 + Extended Session API to pass request for jvmRoute handling
 + Fixed problem with AJP 304 responses.
 + Improved look and feel of demo
 + Cleaned up old debug.
 + Added redirect to welcome file option.

Jetty-4.1.0RC5 - 8 September 2002
 + AJP13Listener caught up with HttpConnection changes.
 + Added commandPrefix init param to CGI
 + More cleanup in ThreadPool for idle death.
 + Improved errors for misconfigured realms.
 + Implemented security-role-ref for isUserInRole.

Jetty-4.1.0RC4 - 30 August 2002
 + Included IbmJsseListener in the contrib directory.
 + Updated jasper2 to 4.1.10 tag.
 + Reverted to 302 for all redirections as all clients do not understand 303
 + Created statsLock sync objects to avoid deadlock when stopping.

Jetty-4.1.0RC3 - 28 August 2002
 + Fixed security problem for suffix matching with trailing "/"
 + addWebApplications encodes paths to allow for spaces in file names.
 + Improved handling of PUT,DELETE & MOVE.
 + Improved handling of path encoding in Resources for bad JVMs
 + Added buffering to request log
 + Created and integrated the Jetty Launcher
 + Made Resource canonicalize it's base path for directories
 + Allow WebApplicationHandler to be used with other handlers.
 + Added defaults descriptor to addWebApplications.
 + Allow FORM auth pages to be within security constraint.

Jetty-4.1.0RC2 - 20 August 2002
 + Conveninace setClassLoaderJava2Compliant method.
 + Clear interrupted status in ThreadPool
 + Fixed HttpFields cache overflow
 + Improved ByteArrayPool to handle multiple sizes.
 + Added HttpListener.bufferReserve
 + Use system line separator for log files.
 + Updated to Jasper2 (4_1_9 tag)
 + Build ant, src and zip versions with the release

Jetty-4.1.0RC1 - 11 August 2002
 + Fixed forward query string handling
 + Fixed setCharacterEncoding to work with getReader
 + Fixed getContext to use canonical contextPathSpec
 + Improved the return codes for PUT
 + Made HttpServer serializable
 + Updated international URI doco
 + Updated jasper to CVS snapshot 200208011920
 + Fixed forward to jsp-file servlet
 + Fixed handling of relative sendRedirect after forward.

Jetty-4.1.0RC0 - 31 July 2002
 + Fixed getRealPath for packed war files.
 + Changed URI default charset back to ISO_8859_1
 + Restructured Password into Password and Credentials
 + Added DigestAuthenticator
 + Added link to a Jetty page in Korean.
 + Added ExpiryHandler which can set a default Expires header.

Jetty-4.0.5 - 31 July 2002
 + Fixed getRealPath for packed war files.
 + Reversed order of ServletContextListener.contextDestroyed calls
 + Fixed getRequestURI for RD.forward to return new URI.

Jetty-4.1.B1 - 19 July 2002
 + Updated mini.http.jar target
 + CGI Servlet, pass all HTTP headers through.
 + CGI Servlet, catch and report program invocation failure status.
 + CGI Servlet, fixed suffix mapping problem.
 + CGI Servlet, set working directory for exec
 + Support HTTP/0.9 requests again
 + Reversed order of ServletContextListener.contextDestroyed calls
 + Moved dynamic servlet handling to Invoker servlet.
 + Moved webapp resource handling to Default servlet.
 + Sessions create attribute map lazily.
 + Added PUT,DELETE,MOVE support to webapps.
 + Added 2.4 Filter dispatching support.

Jetty-3.1.9 - 15 July 2002
 + Allow doHead requests to be forwarded.
 + Fixed race in ThreadPool for minThreads <= CPUs

Jetty-4.1.B0 - 13 July 2002
 + Added work around of JDK1.4 bug with NIO listener
 + Moved 3rd party jars to $JETTY_HOME/ext
 + Fixed ThreadPool bug when minThreads <= CPUs
 + close rather than disable stream after forward
 + Allow filter init to access servlet context methods.
 + Keep notFoundContext out of context mapping lists.
 + mod_jk FAQ
 + Fixed close problem with load balancer.
 + Stopped RD.includes closing response.
 + RD.forward changes getRequestURI.
 + NCSARequestLog can log to stderr

Jetty-4.1.D2 - 24 June 2002
 + Support trusted external authenticators.
 + Moved jmx classes from JettyExtra to here.
 + Set contextloader during webapplicationcontext.start
 + Added AJP13 listener for apache integration.
 + Fixed ChunkableOutputStream close propagation
 + Better recycling of HttpRequests.
 + Protect session.getAttributeNames from concurrent modifications.
 + Allow comma separated cookies and headers
 + Back out Don't chunk 30x empty responses.
 + Conditional header tested against welcome file not directory.
 + Improved ThreadedServer stopping on bad networks
 + Use ThreadLocals to avoid unwrapping in Dispatcher.

Jetty-4.0.4 - 23 June 2002
 + Back out change: Don't chunk 30x empty responses.
 + Conditional header tested against welcome file not directory.
 + Improved ThreadedServer stopping on bad networks

Jetty-4.0.3 - 20 June 2002
 + WebapplicationContext.start sets context loader
 + Fixed close propagation of on-chunked output streams
 + Force security disassociation.
 + Better recycling of HttpRequests.
 + Protect session.getAttributeNames from concurrent modifications.
 + Allow session manager to be initialized when set.
 + Fixed japanese locale
 + Allow comma separated cookies and headers

Jetty-4.1.D1 - 8 June 2002
 + Recycle servlet requests and responses
 + Added simple buffer pool.
 + Reworked output buffering to keep constant sized buffers.
 + Don't chunk 30x empty responses.
 + Fixed "" contextPaths in Dispatcher.
 + Removed race for the starting of session scavaging
 + Fixed /foo/../bar// bug in canonical path.
 + Merged ResourceBase and SecurityBase into HttpContext

Jetty-4.0.2 - 6 June 2002
 + Fixed web.dtd references.
 + Fixed handler/context start order.
 + Added OptimizeIt plug
 + Fixed /foo/../bar// bug in canonical path.
 + Don't chunk 30x empty responses.
 + Fixed "" contextPaths in Dispatcher.
 + Removed race for the starting of session scavaging

Jetty-3.1.8 - 6 June 2002
 + Made SecurityConstraint.addRole() require authentication.
 + Fixed singled threaded dynamic servlets
 + Fixed no slash context redirection.
 + Fixed /foo/../bar// bug in canonical path.

Jetty-4.1.D0 - 5 June 2002
 + The 4.1 Series started looking for even more performance
within the 2.3 specification.
 + Removed the HttpMessage facade mechanism
 + BRAND NEW WebApplicationHandler & WebApplicationContext
 + Added TypeUtil to reduce Integer creation.
 + General clean up of the API for for MBean getters/setters.
 + Experimental CLIENT-CERT Authenticator
 + Restructured ResourceHandler into ResourceBase
 + Fixed web.dtd references.
 + Fixed handler/context start order.
 + Added OptimizeIt plug.

Jetty-4.0.1 - 22 May 2002
 + Fixed contextclassloader on ServletContextEvents.
 + Support graceful stopping of context and server.
 + Fixed "null" return from getRealPath
 + OutputStreamLogSink config improvements
 + Updated jasper to 16 May snapshot

Jetty-4.0.1RC2 - 14 May 2002
 + Better error for jre1.3 with 1.4 classes
 + Cleaned up RD query string regeneration.
 + 3DES Keylength was being reported as 0. Now reports 168 bits.
 + Implemented the run-as servlet tag.
 + Added confidential and integral redirections to HttpListener
 + Fixed ServletResponse.reset() to resetBuffer.

Jetty-4.0.1RC1 - 29 April 2002
 + Improved flushing of chunked responses
 + Better handling if no realm configured.
 + Expand ByteBuffer full limit with capacity.
 + Fixed double filtering of welcome files.
 + Fixed FORM authentication auth of login page bug.
 + Fixed setTempDirectory creation bug
 + Avoid flushes during RequestDispatcher.includes

Jetty-4.0.1RC0 - 18 April 2002
 + Updated Jasper to CVS snapshot from Apr 18 18:50:59 BST 2002
 + Pass pathParams via welcome file forward for jsessionid
 + Extended facade interfaces to HttpResponse.sendError
 + Moved basic auth handling to HttpRequest
 + AbstractSessionManager sets contextClassLoader for scavanging
 + Set thread context classloader for webapp load-on-startup inits
 + Added extract arg to addWebApplications
 + Fixed delayed response bug:
Stopped HttpConnection consuming input from timedout connection.
 + DTD allows static "Get" and "Set" methods to be invoked.

Jetty-4.0.0 - 22 March 2002
 + Updated tutorial configure version
 + Added IPAddressHandler for IP restrictions
 + Updated contributors.
 + Minor documentation updates.
 + Jetty.sh cygwin support

Jetty-4.0.RC3 - 20 March 2002
 + Fixed ZZZ offset format to +/-HHMM
 + Updated history
 + JDBCUserRealm instantiates JDBC driver
 + ContextInitialized notified before load-on-startup servlets.
 + Suppress WriterOutputStream warning.
 + Changed html attribute order for mozilla quirk.

Jetty-4.0.RC2 - 12 March 2002
 + Fixed security constraint problem with //
 + Fixed version for String XmlConfigurations
 + Fixed empty referrer in NCSA log.
 + Dont try to extract directories
 + Added experimental nio SocketChannelListener
 + Added skeleton load balancer
 + Fixed column name in JDBCUserRealm
 + Remove last of the Class.forName calls.
 + Removed redundant sessionID check.
 + Security FAQ
 + Disabled the Password EXEC mechanism by default

Jetty-3.1.7 - 12 Mar 2002
 + Fixed security problem with constraints being bypassed with //
in URLs

Jetty-4.0.RC1 - 06 March 2002
 + Added ContentEncodingHandler for compression.
 + Fixed filter vs forward bug.
 + Improved efficiency of quality list handling
 + Simplified filter API to chunkable streams
 + XmlParser is validating by default. use o.m.x.XmlParser.NotValidating property to change.
 + contextDestroyed event sent before destruction.
 + Minor changes to make HttpServer work on J2ME CVM
 + Warn if jdk 1.4 classes used on JVM <1.4
 + WebApplication will use ContextLoader even without WEB-INF directory.
 + FileResource depends less on FilePermissions.
 + Call response.flushBuffer after service to flush wrappers.
 + Empty suffix for temp directory.
 + Contributors list as an image to prevent SPAM!
 + Fixed recursive DEBUG loop in Logging.
 + Updated jetty.sh to always respect arguments.

Jetty-3.1.6 - 28 Feb 2002
 + Implemented 2.3 clarifications to security constraint semantics
PLEASE REVIEW YOUR SECURITY CONSTRAINTS (see README).
 + Empty suffix for temp directory.
 + Fixed HttpFields remove bug
 + Set Listeners default scheme
 + LineInput can handle any sized marks
 + HttpResponse.sendError makes a better attempt at finding an error page.
 + Dispatcher.forward dispatches directly to ServletHolder to avoid
premature exception handling.

Jetty-4.0.B2 - 25 Feb 2002
 + Minor Jasper updates
 + Improve handling of unknown URL protocols.
 + Improved default jetty.xml
 + Adjust servlet facades for welcome redirection
 + User / mapping rather than /* for servlet requests to static content
 + Accept jetty-web.xml or web-jetty.xml in WEB-INF
 + Added optional JDK 1.4 src tree
 + o.m.u.Frame uses JDK1.4 stack frame handling
 + Added LoggerLogSink to direct Jetty Logs to JDK1.4 Log.
 + Start ServletHandler as part of the FilterHandler start.
 + Simplified addWebApplication
 + Added String constructor to XmlConfiguration.
 + Added org.eclipse.http.JDBCUserRealm
 + Init classloader for JspServlet
 + Slightly more agressive eating unused input from non persistent connection.

Jetty-4.0.B1 - 13 Feb 2002
 + WriterOutputStream so JSPs can include static resources.
 + Suppress error only for IOExceptions not derivitives.
 + HttpConnection always eats unused bodies
 + Merged HttpMessage and Message
 + LineInput waits for LF after CF if seen CRLF before.
 + Added setClassLoader and moved getFileClassPath to HttpContext
 + Updated examples webapp from tomcat
 + getRequestURI returns encoded path
 + Servlet request destined for static content returns paths as default servlet

Jetty-4.0.B0 - 4 Feb 2002
 + Implemented 2.3 security constraint semantics
PLEASE REVIEW YOUR SECURITY CONSTRAINTS (see README).
 + Stop and remove NotFound context for HttpServer
 + HttpContext destroy
 + Release process builds JettyExtra
 + Welcome files may be relative
 + Fixed HttpFields remove bug
 + Added Array element to XMLConfiguration
 + Allow listener schemes to be set.
 + Added index links to tutorial
 + Renamed getHttpServers and added setAnonymous
 + Updated crimson to 1.1.3
 + Added hack for compat tests in watchdog for old tomcat stuff
 + Added AbstractSessionManager
 + Support Random Session IDs in HashSessionManager.
 + Common handling of TRACE
 + Updated tutorial and FAQ
 + Reduce object count and add hash width to StringMap
 + Factor out RolloverFileOutputStream from OutputStreamLogSink
 + Remove request logSink and replace with RequestLog using
RolloverFileOutputStream
 + Handle special characters in resource file names better.
 + Welcome file dispatch sets requestURI.
 + Removed triggers from Code.

Jetty-4.0.D4 - 14 Jan 2002
 + Prevent output after forward
 + Handle ServletRequestWrappers for Generic Servlets
 + Improved handling of UnavailableException
 + Extract WAR files to standard temp directory
 + URI uses UTF8 for % encodings.
 + Added BlueRibbon campaign.
 + RequestDispatcher uses cached resources for include
 + Improved HttpResponsse.sendError error page matching.
 + Fixed noaccess auth demo.
 + FORM auth caches UserPrincipal
 + Added isAuthenticated to UserPrincipal

Jetty-4.0.D3 - 31 Dec 2001
 + Fixed cached filter wrapping.
 + Fixed getLocale again
 + Patch jasper to 20011229101000
 + Removed limits on mark in LineInput.
 + Corrected name to HTTP_REFERER in CGI Servlet.
 + Fixed UrlEncoding for % + combination.
 + Generalized temp file handling
 + Fixed ContextLoader lib handling.
 + DateCache handles misses better.
 + HttpFields uses DateCache more.
 + Moved admin port to 8081 to avoid JBuilder
 + Made Frame members private and fixed test harness
 + cookies with maxAge==0 expire on 1 jan 1970
 + setCookie always has equals

Jetty-3.1.5 - 11 Dec 2001
 + setCookie always has equals for cookie value
 + cookies with maxage==0 expired 1 jan 1970
 + Fixed formatting of redirectURLs for NS4.08
 + Fixed ChunableInputStream.resetStream bug.
 + Ignore IO errors when trying to persist connections.
 + Allow POSTs to static resources.
 + stopJob/killStop in ThreadPool to improve stopping
ThreadedServer on some platforms.
 + Branched at Jetty_3_1

Jetty-4.0.D2 - 2 Dec 2001
 + Removed most of the old doco, which needs to be
rewritten and added again.
 + Restructured for demo and test hierarchies
 + Fixed formatting of redirect URLs.
 + Removed ForwardHandler.
 + Removed Demo.java (until updated).
 + Made the root context a webapplication.
 + Moved demo docroot/servlets to demo directory
 + added addWebApplications auto discovery
 + Disabled last forwarding by setPath()
 + Removed Request set methods (will be replaced)
 + New event model to decouple from beans container.
 + Better handling of charset in form encoding.
 + Allow POSTs to static resources.
 + Fixed ChunableInputStream.resetStream bug.
 + Ignore IO errors when trying to persist connections.
 + Allow POSTs to static resources.
 + stopJob/killStop in ThreadPool to improve stopping
ThreadedServer on some platforms.

Jetty-4.0.D1 - 14 Nov 2001
 + Fixed ServletHandler with no servlets
 + Fixed bug with request dispatcher parameters
 + New ContextLoader implementation.
 + New Dispatcher implementation
 + Added Context and Session Event Handling
 + Added FilterHolder
 + Added FilterHandler
 + Changed HandlerContext to HttpContext
 + Simplified ServletHandler
 + Removed destroy methods
 + Simplified MultiMap

Jetty-4.0.D0 - 06 Nov 2001
 + Branched from Jetty_3_1 == Jetty_3_1_4
 + 2.3 Servlet API
 + 1.2 JSP API
 + Jasper from tomcat4
 + Start SessionManager abstraction.
 + Added examples webapp from tomcat4
 + Branched at Jetty_3_1

Jetty-3.1.4 - 06 Nov 2001
 + Added RequestLogFormat to allow extensible request logs.
 + Support the ZZZ timezone offset format in DateCache
 + HTAccessHandler made stricter on misconfiguration
 + Generate session unbind events on a context.stop()
 + Default PathMap separator changed to ":,"
 + PathMap now ignores paths after ; or ? characters.
 + Remove old stuff from contrib that had been moved to extra
 + getRealPath accepts \ URI separator on platforms using \ file separator.

Jetty-3.1.3 - 26 Oct 2001
 + Fix security problem with trailing special characters.
Trailing %00 enabled JSP source to be viewed or other
servlets to be bypassed.
 + Fixed several problems with external role authentication.
Role authentication in JBoss was not working correctly and
there were possible object leaks. The fix required an API
change to UserPrinciple and UserRealm.
 + Allow a per context UserRealm instance.
 + Upgraded JSSE to 1.0.2
 + Improved FORM auth handling of role failure.
 + Improved Jasper debug output.
 + Improved ThreadedServer timeout defaults
 + Fixed binary files in CVS
 + Fixed Virtual hosts to case insensitive.
 + PathMap spec separator changed from ',' to ':'. May be set with
org.eclipse.http.PathMap.separators system property.
 + Correct dispatch to error pages with javax attributes set.

Jetty-3.1.2 - 13 Oct 2001
 + Fixed double entry on PathMap.getMatches
 + Fixed servlet handling of non session url params.
 + Fixed attr handling in XmlParser.toString
 + Fixed request log date formatting
 + Fixed NotFoundHandler handling of unknown methods
 + Fixed FORM Authentication username.
 + Fixed authentication role handling in FORM auth.
 + FORM authentication passes query params.
 + Added short delay to shutdown hook for JVM bug.
 + Added ServletHandler.sessionCount()
 + Added run target to ant
 + Changed 304 responses for Opera browser.
 + Changed JSESSIONID to jsessionid
 + Log OK state after thread low warnings.
 + Changed unsatisfiable range warnings to debug.
 + Further improvements in handling of shutdown.

Jetty-3.1.1 - 27 Sep 2001
 + Fixed jar manifest format - patched 28 Sep 2001
 + Removed JDK 1.3 dependancy
 + Fixed ServletRequest.getLocale().
 + Removed incorrect warning for WEB-INF/lib jar files.
 + Handle requestdispatcher during init.
 + Use lowercase tags in html package to be XHTML-like.
 + Correctly ignore auth-constraint descriptions.
 + Reduced verbosity of bad URL errors from IIS virus attacks

Jetty-3.1.0 - 21 Sep 2001
 + Added long overdue Tutorial documentation.
 + Improved some other documentation.
 + Fix ResourceHandler cache invalidate.
 + Fix ServletResponse.setLocale()
 + Fix reuse of Resource
 + Fix Jetty.bat for spaces.
 + Fix .. handling in URI
 + Fix REFFERER in CGI
 + Fix FORM authentication on exact patterns
 + Fix flush on stop bug in logs.
 + Fix param reading on CGI servlet
 + New simplified jetty.bat
 + Improved closing of listeners.
 + Optimized List creation
 + Removed win32 service.exe
 + Added HandlerContext.registerHost

Jetty-3.1.rc9 - 02 Sep 2001
 + Added bin/orgPackage.sh script to change package names.
 + Changed to org.eclipse domain names.
 + Form auth login and error pages relative to context path.
 + Fixed handling of rel form authentication URLs
 + Added support for Nonblocking listener.
 + Added lowResourcePersistTimeMs for more graceful degradation when
we run out of threads.
 + Patched Jasper to 3.2.3.
 + Added handlerContext.setClassPaths
 + Fixed bug with non cookie sessions.
 + Format cookies in HttpFields.

Jetty-3.1.rc8 - 22 Aug 2001
 + Support WEB-INF/web-jetty.xml configuration extension for webapps
 + Allow per context log files.
 + Updated sponsors page
 + Added HttpServer statistics
 + Don't add notfound context.
 + Many major and minor optimizations:
* ISO8859 conversion
* Buffer allocation
* URI pathAdd
* StringMap
* URI canonicalPath
* OutputStreamLogSink replaces WriterLogSink
 + Separation of URL params in HttpHandler API.
 + Fixed handling of default mime types
 + Allow contextpaths without leading /
 + Removed race from dynamic servlet initialization.

Jetty-3.1.rc7 - 9 Aug 2001
 + Fix bug in sendRedirect for HTTP/1.1
 + Added doco for Linux port redirection.
 + Don't persist connections if low on threads.
 + Added shutdown hooks to Jetty.Server to trap Ctl-C
 + Fixed bug with session ID generation.
 + Added FORM authentication.
 + Remove old context path specs
 + Added UML diagrams to Jetty architecture documentation.
 + Use Enumerations to reduce conversions for servlet API.
 + Optimized HttpField handling to reduce object creatiyon.
 + ServletRequest SSL attributes in line with 2.2 and 2.3 specs.
 + Dump Servlet displays cert chains
 + Fixed redirect handling by the CGI Servlet.
 + Fixed request.getPort for redirections from 80
 + Added utility methods to ServletHandler for wrapping req/res pairs.
 + Added method handling to HTAccessHandler.
 + ServletResponse.sendRedirect puts URLs into absolute format.

Jetty-3.1.rc6 - 10 Jul 2001
 + Avoid script vulnerability in error pages.
 + Close persistent HTTP/1.0 connections on missing Content-Length
 + Use exec for jetty.sh run
 + Improved SSL debugging information.
 + KeyPairTool can now load cert chains.
 + KeyPairTool is more robust to provider setup.
 + Fixed bug in B64Code. Optimised B64Code.
 + Added Client authentication to the JsseListener
 + Fixed a problem with Netscape and the acrobat plugin.
 + Improved debug output for IOExceptions.
 + Updated to JSSE-1.0.2, giving full strength crypto.
 + Win32 Service uses Jetty.Server instead of HttpServer.
 + Added getResource to HandleContext.
 + WebApps initialize resourceBase before start.
 + Fixed XmlParser to handle xerces1.3 OK
 + Added Get element to the XmlConfiguration class.
 + Added Static calls to the XmlConfiguration class.
 + Added debug and logging config example to demo.xml
 + Moved mime types and encodings to property bundles.
 + RequestDispatch.forward() uses normal HandlerContext.handle()
path if possible.
 + Cleaned up destroy handling of listeners and contexts.
 + Removed getConfiguration from LifeCycleThread to avoid JMX clash.
 + Cleaned up Win32 Service server creation.
 + Moved gimp image files to Jetty3Extra

Jetty-3.1.rc5 - 1 May 2001
 + Added build target for mini.jetty.jar - see README.
 + Major restructing of packages to separate servlet dependancies.
  c.m.XML  - moved XML dependant classes from c.m.Util
  c.m.HTTP - No servlet or XML dependant classes:
  c.m.Jetty.Servlet - moved from c.m.HTTP.Handler.Servlet
  c.m.Servlet - received some servlet dependant classes from HTTP.
 + Added UnixCrypt support to c.m.U.Password
 + Added HTaccessHandler to authenitcate against apache .htaccess files.
 + Added query param handling to ForwardHandler
 + Added ServletHandler().setUsingCookies().
 + Optimized canonical path calculations.
 + Warn and close connections if content-length is incorrectly set.
 + Request log contains bytes actually returned.
 + Fixed handling of empty responses at header commit.
 + Fixed ResourceHandler handling of ;JSESSIONID
 + Fixed forwarding to null pathInfo requests.
 + Fixed handling of multiple cookies.
 + Fixed EOF handling in MultiPartRequest.
 + Fixed sync of ThreadPool idleSet.
 + Fixed jetty.bat classpath problems.

Jetty-3.0.6 - 26 Apr 2001
 + Fixed handling of empty responses at header commit.
 + Fixed ResourceHandler handling of ;JSESSIONID
 + Fixed forwarding to null pathInfo requests.
 + Fixed EOF handlding in MultiPartRequest.
 + Fixed sync of ThreadPool idleSet.
 + Load-on-startup the JspServlet so that precompiled servlets work.

Jetty-3.1.rc4 - 14 April 2001
 + Include full versions of JAXP and Crimson
 + Added idle thread getter to ThreadPool.
 + Load-on-startup the JspServlet so that precompiled servlets work.
 + Removed stray debug println from the Frame class.

Jetty-3.0.5 - 14 Apr 2001
 + Branched from 3.1 trunk to fix major errors
 + Fixed LineInput bug EOF
 + Improved flush ordering for forwarded requests.
 + Turned off range handling by default until bugs resolved
 + Don't chunk if content length is known.
 + fixed getLocales handling of quality params
 + Created better random session ID
 + Resource handler strips URL params like JSESSION.
 + Fixed session invalidation unbind notification to conform with spec
 + Load-on-startup the JspServlet so that precompiled servlets work.

Jetty-3.1.rc3 - 9 April 2001
 + Implemented multi-part ranges so that acrobat is happy.
 + Simplified multipart response class.
 + Improved flush ordering for forwarded requests.
 + Improved ThreadPool stop handling
 + Frame handles more JIT stacks.
 + Cleaned up handling of exceptions thrown by servlets.
 + Handle zero length POSTs
 + Start session scavenger if needed.
 + Added ContentHandler Observer to XmlParser.
 + Allow webapp XmlParser to be observed for ejb-ref tags etc.
 + Created better random session ID

Jetty-3.1.rc2 - 30 Mar 2001
 + Lifecycle.start() may throw Exception
 + Added MultiException to throw multiple nested exceptions.
 + Improved logging of nested exceptions.
 + Only one instance of default MIME map.
 + Use reference JAXP1.1 for XML parsing.y
 + Version 1.1 of configuration dtd supports New objects.
 + Improved handling of Primitive classes in XmlConfig
 + Renamed getConnection to getHttpConnection
 + fixed getLocales handling of quality params
 + fixed getParameter(name) handling for multiple values.
 + added options to turn off ranges and chunking to support acrobat requests.

Jetty-3.1.rc1 - 18 Mar 2001
 + Moved JMX and SASL handling to Jetty3Extra release
 + Fixed problem with ServletContext.getContext(uri)
 + Added Jetty documentation pages from JettyWiki
 + Cleaned up build.xml script
 + Minimal handling of Servlet.log before initialization.
 + Various SSL cleanups
 + Resource handler strips URL params like JSESSION.

Jetty-3.1.rc0 - 23 Feb 2001
 + Added JMX management framework.
 + Use Thread context classloader as default context loader parent.
 + Fixed init order for unnamed servlets.
 + Fixed session invalidation unbind notification to conform with spec
 + Improved handling of primitives in utilities.
 + Socket made available via HttpConnection.
 + Improved InetAddrPort and ThreadedServer to reduce DNS lookups.
 + Dynamic servlets may be restricted to Context classloader.
 + Reoganized packages to allowed sealed Jars
 + Changed getter and setter methods that did not conform to beans API.

Jetty-3.0.4 - 23 Feb 2001
 + Fixed LineInput bug with split CRLF.

Jetty-3.0.3 - 3 Feb 2001
 + Fixed pipelined request buffer bug.
 + Handle empty form content without exception.
 + Allow Log to be disabled before initialization.
 + Included new Jetty Logo
 + Implemented web.xml servlet mapping to a JSP
 + Fixed handling of directories without trailing /

Jetty-3.0.2 - 13 Jan 2001
 + Replaced ResourceHandler FIFO cache with LRU cache.
 + Greatly improved buffering in ChunkableOutputStream
 + Padded error bodies for IE bug.
 + Improved HTML.Block efficiency
 + Improved jetty.bat
 + Improved jetty.sh
 + Handle unknown status reasons in HttpResponse
 + Ignore included response updates rather than IllegalStateException
 + Removed classloading stats which were causing circular class loading problems.
 + Allow '+' in path portion of a URL.
 + Try ISO8859_1 encoding if can't find ISO-8859-1
 + Restructured demo site pages.
 + Context specific security permissions.
 + Added etc/jetty.policy as example policy file.

Jetty-3.0.1 - 20 Dec 2000
 + Fixed value unbind notification for session invalidation.
 + Removed double null check possibility from ServletHolder

Jetty-3.0.0 - 17 Dec 2000
 + Improved jetty.sh logging
 + Improved dtd resolution in XML parser.
 + Fixed taglib parsing
 + Fixed rel path handling in default configurations.
 + Optional extract war files.
 + Fixed WriterLogSink init bug
 + Use inner class to avoid double null check sync problems
 + Fixed rollover bug in WriterLogSink

Jetty-3.0.0.rc8 - 13 Dec 2000
 + Optional alias checking added to FileResource.  Turned on by default
on all platforms without the "/" file separator.
 + Mapped *.jsp,*.jsP,*.jSp,*.jSP,*.Jsp,*.JsP,*.JSp,*.JSP
 + Tidied handling of ".", ".." and "//" in resource paths
 + Protected META-INF as well as WEB-INF in web applications.
 + Jetty.Server catches init exceptions per server
 + getSecurityHandler creates handler at position 0.
 + SysV unix init script
 + Improved exit admin handling
 + Change PathMap handling of /* to give precedence over suffix mapping.
 + Forward to welcome pages rather than redirect.
 + Removed special characters from source.
 + Default log options changed if in debug mode.
 + Removed some unused variables.
 + Added ForwardHandler
 + Removed security constraint on demo admin server.
 + Patched jasper to tomcat 3.2.1

Jetty-3.0.0.rc7 - 02 Dec 2000
 + Fixed security problem with lowercase WEB-INF uris on windows.
 + Extended security constraints (see README and WebApp Demo).
 + Set thread context classloader during handler start/stop calls.
 + Don't set MIME-Version in response.
 + Allow dynamic servlets to be served from /
 + Handle multiple inits of same servlet class.
 + Auto add a NotFoundHandler if needed.
 + Added NotFoundServlet
 + Added range handling to ResourceHandler.
 + CGI servlet handles not found better.
 + WEB-INF protected by NotFoundServlet rather than security constraint.
 + PUT, MOVE disabled in WebApplication unless defaults file is passed.
 + Conditionals apply to puts, dels and moves in ResourceHandler.
 + URIs accept all characters < 0xff.
 + Set the AcceptRanges header.
 + Depreciated RollOverLogSink and moved functionality to an
improved WriterLogSink.
 + Changed log options to less verbose defaults.
 + ThreadedServer.forceStop() now makes a connection to itself to handle non-premptive close.
 + Double null lock checks use ThreadPool.__nullLockChecks.
 + Split Debug servlet out of Admin Servlet.
 + Added Com.eclipse.HTTP.Handler.Servlet.Context.LogSink attribute
to Servlet Context. If set, it is used in preference to the system log.

Jetty-3.0.0.rc6 - 20 Nov 2000
 + RequestDispatcher.forward() only resets buffer, not headers.
 + Added ServletWriter that can be disabled.
 + Resource gets systemresources from it's own classloader.
 + don't include classes in release.
 + Allow load-on-startup with no content.
 + Fixed RollOverFileLogSink bug with extra log files.
 + Improved Log defaults
 + Don't start HttpServer log sink on add.
 + Admin servlet uses unique links for IE.
 + Added Win32 service support
 + Reduced risk of double null check sync problem.
 + Don't set connection:close for normal HTTP/1.0 responses.
 + RequestDispatcher new queries params replace old.
 + Servlet init order may be negative.
 + Corrected a few of the many spelling mistakes.
 + Javadoc improvements.
 + Webapps serve dynamics servlets by default.
 + Warn for missing WEB-INF or web.xml
 + Sessions try version 1 cookies in set-cookie2 header.
 + Session cookies are given context path
 + Put extra server and servlet info in header.
 + Version details in header can be suppressed with System property
java.com.eclipse.HTTP.Version.paranoid
 + Prevent reloading dynamic servlets at different paths.
 + Implemented resource aliases in HandlerContext - used by Servlet Context
 + Map tablib configuration to resource aliases.
 + Implemented customizable error pages.
 + Simple stats in ContextLoader.
 + Allow HttpMessage state to be manipulated.
 + Allow multiple set cookies.

Jetty-3.0.0.rc5 - 12 Nov 2000
 + Default writer encoding set by mime type if not explicitly set.
 + Relax webapp rules, accept no web.xml or no WEB-INF
 + Pass flush through ServletOut
 + Avoid jprobe race warnings in DateCache
 + Allow null cookie values
 + Servlet exceptions cause 503 unavailable rather than 500 server error
 + RequestDispatcher can dispatch static resources.
 + Merged DynamicHandler into ServletHandler.
 + Added debug form to Admin servlet.
 + Implemented servlet load ordering.
 + Moved JSP classpath hack to ServletHolder
 + Removed Makefile build system.
 + Many javadoc cleanups.

Jetty-2.4.9 - 12 Nov 2000
 + HttpListener ignore InterruptedIOExceptions
 + HttpListener default max idle time = 20s
 + HtmlFilter handles non default encodings
 + Writing HttpRequests encodes path
 + HttpRequest.write uses ISO8859_1 encoding.

Jetty-3.0.0.rc4 - 6 Nov 2000
 + Provide default JettyIndex.properties
 + Fixed mis-synchronization in ThreadPool.stop()
 + Fixed mime type mapping bug introduced in RC3
 + Ignore more IOExceptions (still visible with debug).

Jetty-3.0.0.rc3 - 5 Nov 2000
 + Changed ThreadPool.stop for IBM 1.3 JVM
 + Added bin/jetty.sh run script.
 + upgraded build.xml to ant v1.2
 + Set MaxReadTimeMs in all examples
 + Further clean up of the connection close actions
 + Moved unused classes from com.eclipse.Util to com.eclipse.Tools in
new distribution package.
 + Handle mime suffixes containing dots.
 + Added gz tgz tar.gz .z mime mappings.
 + Fixed default mimemap initialization bug
 + Optimized persistent connections by recycling objects
 + Added HandlerContext.setHttpServerAccess for trusted contexts.
 + Set the thread context class loader in HandlerContext.handle
 + Prevent servlet setAttribute calls to protected context attributes.
 + Removed redundant context attributes.
 + Implemented mime mapping in webapplications.
 + Strip ./ from relative resources.
 + Added context class path dynamic servlet demo

Jetty-3.0.0.rc2 - 29 Oct 2000
 + Replaced ISO-8859-1 literals with StringUtil static
 + Pass file based classpath to JspServlet (see README).
 + Prevented multiple init of ServletHolder
 + ErlEncoding treats params without values as empty rather than null.
 + Accept public DTD for XmlConfiguration (old style still supported).
 + Cleaned up non persistent connection close.
 + Accept HTTP/1. as HTTP/1.0 (for netscape bug).
 + Fixed thread name problem in ThreadPool

Jetty-3.0.0.rc1 - 22 Oct 2000
 + Added simple admin servlet.
 + Added CGI to demo
 + Added HashUserRealm and cleaned up security constraints
 + Added Multipart request and response classes from Jetty2
 + Moved and simplified ServletLoader to ContextLoader.
 + Initialize JSP with classloader.
 + All attributes in javax. java. and com.eclipse. name spaces to be set.
 + Partial handling of 0.9 requests.
 + removed Thread.destroy() calls.
 + Cleaned up exception handling.

Jetty-2.4.8 23 Oct 2000
 + Fixed bug with 304 replies with bodies.
 + Improved win32 make files.
 + Fixed closing socket problem

Jetty-3.0.B05 - 18 Oct 2000
 + Improved null returns to get almost clean watchdog test.
 + Cleaned up response committing and flushing
 + Handler RFC2109 cookies (like any browser handles them!)
 + Added default webapp servlet mapping /servlet/name/*
 + Improved path spec interpretation by looking at 2.3 spec
 + Implemented security-role-ref for servlets
 + Protected servletConfig from downcast security problems
 + Made test harnesses work with ant.
 + improved ant documentation.
 + Removed most deprecation warnings
 + Fixed JarFileResource to handle jar files without directories.
 + Implemented war file support
 + Java2 style classloading
 + Improved default log format for clarity.
 + Separated context attributes and initParams.

Jetty-3.0.B04 - 12 Oct 2000
 + Restricted context mapping to simple model for servlets.
 + Fixed problem with session ID in paths
 + Added modified version of JasperB3.2 for JSP
 + Moved FileBase to docroot
 + Merged and renamed third party jars.
 + Do not try multiple servlets for a request.
 + Implemented Context.getContext(uri)
 + Added webdefault.xml for web applications.
 + Redirect to index files, so index.jsp works.
 + Filthy hack to teach jasper JspServer Jetty classpath

Jetty-3.0.B03 - 9th Oct 2000
 + Expanded import package.*; lines
 + Expanded leading tabs to spaces
 + Improved Context to Handler contract.
 + Parse but not handler startup ordering in web applications.
 + Send request log via a LogSink
 + Added append mode in RolloverFileLogSink
 + Made LogSink a Lifecycle interface
 + Improved handler toString
 + Redirect context only paths.
 + Pass object to LogSink
 + Implemented request dispatching.
 + Redo dynamic servlets handling
 + Improved Log rollover.
 + Simplified path translation and real path calculation.
 + Catch stop and destroy exceptions in HttpServer.stop()
 + Handle ignorable spaces in XmlConfiguration
 + Handle ignorable spaces in WebApplication
 + Warn about explicit sets of WebApplication
 + Remove 411 checks as IE breaks this rule after redirect.
 + Removed last remnants JDK 1.1 support
 + Added release script

Jetty-2.4.7 - 6th Oct 2000
 + Allow Objects to be passed to LogSink
 + Set content length on errors for keep alive.
 + Added encode methods to URI
 + Improved win32 build
 + fixes to SSL doco
 + Support key and keystore passwords
 + Various improvements to  ServletDispatch, PropertyTree and
associated classes.

Jetty-3.0.B02 - 24st Aug 2000
 + Fixed LineInput bug with SSL giving CR pause LF.
 + Fixed HTTP/1.0 input close bug
 + Fixed bug in TestRFC2616
 + Improved ThreadedServer stop and destroy
 + Use resources in WebApplication
 + Added CGI servlet

Jetty-3.0.B01 - 21st Aug 2000
 + SSL implemented with JsseListener
 + Partial implementation of webapp securitycontraints
 + Implemented more webapp configuration
 + Switched to the aelfred XML parser from microstar, which is
only partially validating, but small and lightweight

Jetty-2.4.6 - 16th Aug 2000
 + Turn Linger off before closing sockets, to allow restart.
 + JsseListener & SunJsseListener added and documented
 + com.eclipse.Util.KeyPairTool added to handle openSSL SSL keys.
 + Minor changes to compile with jikes.
 + Added passive mode methods to FTP

Jetty-3.0.A99 - 10 Aug 2000
 + Implemented jetty.xml configuration
 + Added Xmlconfiguration utility
 + ServletLoader simplied and uses ResourcePath
 + Replaced FileHandler with ResourceHandler
 + Use SAX XML parsing instead of DOM for space saving.
 + Removed FileBase. Now use ResourceBase instead
 + Added Resource abstraction
 + Make it compile cleanly with jikes.
 + Re-added commented out imports for JDK-1.1 compile

Jetty-3.0.A98 - 20 July 2000
 + Implemented Jetty demos and Site as Web Application.
 + Implemented WebApplicationContext
 + Switched to JDK1.2 only
 + ServletRequest.getServerPort() returns 80 rather than 0
 + Fixed constructor to RolloverFileLogSink
 + Improved synchronization on LogSink
 + Allow HttpRequest.toString() handles bad requests.

Jetty-3.0.A97 - 13 July 2000
 + Tempory request log implementation
 + Less verbose debug
 + Better tuned SocketListener parameters
 + Started RequestDispatcher implementation.
 + Added WML mappings
 + Fixed makefiles for BSD ls
 + Fixed persistent commits with no content (eg redirect+keep-alive).
 + Implemented servlet isSecure().
 + Implemented servlet getLocale(s).
 + Formatted version in server info string.
 + Protect setContentLength from a late set in default servlet
HEAD handling.
 + Added error handling to LifeCycleThread
 + implemented removeAttribute on requests

Jetty-2.4.5 - 9th July 2000
 + Don't mark a session invalid until after values unbound.
 + Formatted version in server info.
 + Added HtmlExpireFilter and removed response cache
revention from HtmlFilter.
 + Fixed transaction handling in JDBC wrappers

Jetty-3.0.A96 - 27 June 2000
 + Fixed bug with HTTP/1.1 Head reqests to servlets.
 + Supressed un-needed chunking EOF indicators.

Jetty-3.0.A95 - 24 June 2000
 + Fixed getServletPath for default "/"
 + Handle spaces in file names in FileHandler.

Jetty-3.0.A94 - 19 June 2000
 + Implemented Sessions.
 + PathMap exact matches can terminate with ; or # for
URL sessions and targets.
 + Added HandlerContext to allow grouping of handlers into
units with the same file, resource and class configurations.
 + Cleaned up commit() and added complete() to HttpResponse
 + Updated license to clarify that commercial usage IS OK!

Jetty-3.0.A93 - 14 June 2000
 + Major rethink! Moved to 2.2 servlet API
 + Lots of changes and probably unstable

Jetty-3.0.A92 - 7 June 2000
 + Added HTML classes to jar
 + Fixed redirection bug in FileHandler

Jetty-2.4.4 - 3rd June 2000
 + Many debug call optimizations
 + Added RolloverFileLogSink
 + Improved LogSink configuration
 + Support System.property expansions in PropertyTrees.
 + Added uk.org.gosnell.Servlets.CgiServlet to contrib
 + HttpRequest.setRequestPath does not null pathInfo.
 + BasicAuthHandler uses getResourcePath so it can be used
behind request dispatching
 + Added HTML.Composite.replace
 + FileHandler implements IfModifiedSince on index files.
 + Added build-win32.mak

Jetty-3.0.A91 - 3 June 2000
 + Improved LogSink mechanism
 + Implemented realPath and getResource methods for servlets.
 + Abstracted ServletHandler
 + Simplified HttpServer configuration methods and arguments
 + Simplified class loading
 + Added HTML classes from Jetty2

Jetty-3.0.A9 - 7 May 2000
 + Improvided finally handling of output end game.
 + Fixed double chunking bug in SocketListener.
 + File handler checks modified headers on directory indexes.
 + ServletLoader tries unix then platform separator for zip separator.

Jetty-3.0.A8 4th May 2000
 + Servlet2_1 class loading re-acrchitected. See README.
 + Moved Sevlet2_1 handler to com.eclipse.Servlet2_1
 + addCookie takes an int maxAge rather than a expires date.
 + Added LogSink extensible log architecture.
 + Code.ignore only outputs when debug is verbose.
 + Added Tenlet class for reverse telnet.

Jetty-2.4.3 - 4th May 2000 STABLE
 + Pass Cookies with 0 max age to browser.
 + Allow CRLF in UrlEncoded

Jetty-2.4.2 - 23rd April 2000
 + Added LogSink and FileLogSink classes to allow extensible
Log handling.
 + Handle nested RequestDispatcher includes.
 + Modified GNUJSP to prevent close in nested requests.
 + Added GNUJSP to JettyServer.prp file.

Jetty-3.0.A7 - 15 Apr 2000
 + Include java 1.2 source hierarchy
 + removed excess ';' from source
 + fixed flush problem with chunked output for IE5
 + Added InetGateway to help debug IE5 problems
 + added removeValue method to MultiMap

Jetty-2.4.1 - 9th April 2000
 + Removed debug println from ServletHolder.
 + Set encoding before exception in FileHandler.
 + Fixed bug in HtmlFilter for tags split between writes.

Jetty-3.0.A6 - 9 Apr 2000
 + Integrated skeleton 2.1 Servlet container
 + Improved portability of Frame and Debug.
 + Dates forced to use US locale
 + Removed Converter utilities and InetGateway.
 + added bin/useJava2Collections to convert to JDK1.2

Jetty-2.4.0 - 24th March 2000
 + Upgraded to gnujsp 1.0.0
 + Added per servlet resourceBase configuration.
 + Absolute URIs are returned by getRequestURI (if sent by browser).
 + Improved parsing of stack trace in debug mode.
 + Implemented full handling of cookie max age.
 + Moved SetUID native code to contrib hierarchy
 + Form parameters only decoded for POSTs
 + RequestDispatcher handles URI parameters
 + Fixed bug with RequestDispatcher.include()
 + Fixed caste problem in UrlEncoded
 + Fixed null pointer in ThreadedServer with stopAll
 + Added VirtualHostHandler for virtual host handling
 + Added doc directory with a small start

Jetty-2.3.5 - 25th January 2000
 + Fixed nasty bug with HTTP/1.1 redirects.
 + ProxyHandler sends content for POSTs etc.
 + Force locale of date formats to US.
 + Fixed expires bug in Cookies
 + Added configuration option to turn off Keep-Alive in HTTP/1.0
 + Allow configured servlets to be auto reloaded.
 + Allow properties to be configured for dynamic servlets.
 + Added contrib/com/kiwiconsulting/jetty JSSE SSL adaptor to release.

Jetty-2.3.4 - 18th January 2000
 + include from linux rather than genunix for native builds
 + Fixed IllegalStateException handling in DefaultExceptionHandler
 + MethodTag.invoke() is now public.
 + Improved HtmlFilter.activate header modifications.
 + Cookie map keyed on domain as well as name and path.
 + DictionaryConverter handles null values.
 + URI decodes applies URL decoding to the path.
 + Servlet properties allow objects to be stored.
 + Fixed interaction with resourcePaths and proxy demo.

Jetty-3.0.A5 - 19 Oct 1999
 + Use ISO8859_1 instead of UTF8 for headers etc.
 + Use char array in UrlEncoded.decode
 + Do our own URL string encoding with 8859-1
 + Replaced LF wait in LineInput with state boolean.

Jetty-2.3.3 - 19th October 1999 STABLE
 + Replaced UTF8 encoding with ISO-8859-1 for headers.
 + Use UrlEncoded for form parameters.
 + Do our own URL encoding with ISO-8859-1
 + HTTP.HTML.EmbedUrl uses contents encoding.

Jetty-2.3.2 - 17th October 1999
 + Fixed getReader bug with HttpRequest.
 + Updated UrlEncoded with Jetty3 version.

Jetty-3.0.A4 - 16 Oct 1999
 + Request attributes
 + Basic Authentication Handler.
 + Added LF wait after CR to LineInput.
 + UTF8 in UrlDecoded.decodeString.

Jetty-2.3.1 - 14th October 1999
 + Force UTF8 for FTP commands
 + Force UTF8 for HTML
 + Changed demo servlets to use writers in preference to outputstreams
 + NullHandler/Server default name.name.PROPERTIES to load
prefix/name.name.properties
 + Use UTF8 in HTTP headers
 + Added Oracle DB adapter
 + Added assert with no message to Code
 + ThreadedServer calls setSoTimeout(_maxThreadIdleMs) on
accepted sockets. Idle reads will timeout.
 + Prevented thread churn on idle server.
 + HTTP/1.0 Keep-Alive (about time!).
 + Fixed GNUJSP 1.0 resource bug.

Jetty-3.0.A3 - 14 Oct 1999
 + Added LifeCycle interface to Utils implemented by
ThreadPool, ThreadedServer, HttpListener & HttpHandler
 + StartAll, stopAll and destroyAll methods added to HttpServer.
 + MaxReadTimeMs added to ThreadedServer.
 + Added service method to HttpConnection for specialization.

Jetty-3.0.A2 - 13 Oct 1999
 + UTF8 handling on raw output stream.
 + Reduced flushing on writing response.
 + Fixed LineInput problem with repeated CRs
 + Cleaned up Util TestHarness.
 + Prevent entity content for responses 100-199,203,304
 + Added cookie support and demo.
 + HTTP/1.0 Keep-alive (about time!)
 + Virtual Hosts.
 + NotFound Handler
 + OPTION * Handling.
 + TRACE handling.
 + HEAD handling.

Jetty-3.0.A1 - 12 Oct 1999
 + LineInput uses own buffering and uses character encodings.
 + Added MultiMap for common handling of multiple valued parameters.
 + Added parameters to HttpRequest
 + Quick port of FileHandler
 + Setup demo pages.
 + Added PathMap implementing mapping as defined in the 2.2 API
specification (ie. /exact, /prefix/*, *.extention & default ).
 + Added HttpHandler interface with start/stop/destroy lifecycle
 + Updated HttpListener is start/stop/destroy lifecycle.
 + Implemented simple extension architecture in HttpServer.

Jetty-3.0.A0 - 9 Oct 1999
 + Started fresh repository in CVS
 + Moved com.eclipse.Base classes to com.eclipse.Util
 + Cleanup of UrlEncoded, using 1.2 Collections.
 + Cleanup of URI, using 1.2 Collections.
 + Extended URI to handle absolute URLs
 + Cleanup of LineInput, using 1.2 Collections.
 + Moved HttpInput/OutputStream to ChunkableInput/OutputStream.
 + Cleaned up chunking code to use LineInput and reduce buffering.
 + Added support for transfer and content encoding filters.
 + Added support for servlet 2.2 outbut buffer control.
 + Generalized notification of outputStream events.
 + Split HttpHeader into HttpFields and HttpMessage.
 + HttpMessage supports chunked trailers.
 + HttpMessage supports message states.
 + Added generalized HTTP Connection.
 + Cleanup of HttpRequest and decoupled from Servlet API
 + Cleanup and abstraction of ThreadPool.
 + ThreadedServer based on ThreadPool.
 + Cleanup of HttpResponse and decoupled from Servlet API
 + Created RFC2616 test harness.
 + gzip and deflate request transfer encodings
 + TE field coding and trailer handler
 + HttpExceptions now produce error pages with specific detail
of the exception.

Jetty-2.3.0 - 5th October 1999
 + Added SetUID class with native Unix call to set the
effective User ID.
 + FTP closes files after put/get.
 + FTP uses InetAddress of command socket for data socket.

Jetty-2.3.0A - 22 Sep 1999
 + Added GNUJSP 1.0 for the JSP 1.0 API.
 + Use javax.servlet classes from JWSDK1.0
 + Added "Powered by Jetty" button.
 + ServerContext available to HtmlFilters via context param
 + Made session IDs less predictable and removed race.
 + Added BuildJetty.java file.
 + Expanded tabs to spaces in source.

Jetty-2.2.8 - 15 Sep 1999
 + Fixed bug in Element.attribute with empty string values.
 + Made translation of getRequestURI() optional.
 + Removed recursion from TranslationHandler
 + Added disableLog() to turn off logging.
 + Allow default table attributes to be overriden.
 + Improved quoting in HTML element values

Jetty-2.2.7 - 9 Sep 1999
 + Reverted semantics of getRequestURI() to return untranslated URI.
 + Added GzipFilter for content encoding.
 + Added default row, head and cell elements to Table.
 + FileHandler passes POST request through if the file does not exist.

Jetty-2.2.6 - 5 Sep 1999
 + New implementation of ThreadPool, avoids a thread leak problem.
 + Fixed Cookie max age order of magnitude bug.
 + Cookies always available from getCookies.
 + Cookies parameter renamed to CookiesAsParameters
 + HttpRequest.getSession() always returns a session as per
the latest API spec.
 + Added destroy() method on all HttpHandlers.
 + ServletHandler.destroy destroys all servlets.
 + FileHandler does not server files ending in '/'
 + Ignore duplicate single valued headers, rather than
reply with bad request, as IE4 breaks the rules.
 + Allow the handling of getPathTranslated to
be configured in ServletHandler.
 + Removed JRUN options from ServletHandler configuration.
 + Added ServletRunnerHandler to the contrib directories.
 + Updated HTML package to better support CSS:
- cssClass, cssID and style methods added to element.
- SPAN added to Block
- media added to Style
- class StyleLink added.

Jetty-2.2.5 - 19 Aug 1999
 + Fixed bug with closing connections in ThreadedServer
 + Made start and stop non final in ThreadedServer
 + Better default handling of ServletExceptions
 + Always close connection after a bad request.
 + Set Expires header in HtmlFilter.
 + Don't override the cookie as parameter option.
 + Limited growth in MultiPartResponse boundary.
 + Improved error messages from Jetty.Server.
 + Close loaded class files so Win32 can overwrite
them before GC (what a silly file system!).

Jetty-2.2.4 - 2 Aug 1999
 + ThreadedServer can use subclasses of Thread.
 + Better help on Jetty.Server
 + HttpRequests may be passed to HttpFilter constructors.
 + HtmlFilter blanks IfModifiedSince headers on construction
 + Fixed bugs in HtmlFilter parser and added TestHarness.
 + Improved cfg RCS script.

Jetty-2.2.3 - 27 July 1999
 + Fixed parser bug in HtmlFilter
 + Made setInitialize public in ServletHolder
 + Improved performance of com.eclipse.HTML.Heading
 + Added stop call to HttpServer, used by Exit Servlet.
 + Simplified JDBC connection handling so that it works
with Java1.2 - albeit less efficiently.
 + FileHandler defaults to allowing directory access.
 + JDBC tests modified to use cloudscape as DB.

Jetty-2.2.2 - 22 July 1999
 + Fixed bug in HtmlFilter that prevented single char buffers
from being written.
 + Implemented getResourceAsStream in FileJarServletLoader
 + Fixed bug with CLASSPATH in FileJarServletLoader after attempt
to load from a jar.
 + Fixed bug in com.eclipse.Util.IO with thread routines.
 + Moved more test harnesses out of classes.
 + File handler passes through not allowed options for
non existant files.
 + NotFoundHandler can repond with SC_METHOD_NOT_ALLOWED.
 + Improved com.eclipse.Base.Log handling of different JVMs
 + Minor fixes to README

Jetty-2.2.1 - 18 July 1999
 + Comma separate header fields.
 + Protect against duplicate single valued headers.
 + Less verbose debug in PropertyTree
 + Ignore IOException in ThreadedServer.run() when closing.
 + Limit maximum line length in HttpInputStream.
 + Response with SC_BAD_REQUEST rather than close in more
circumstances
 + Handle continuation lines in HttpHeader.
 + HtmlFilter resets last-modified and content-length headers.
 + Implemented com.eclipse.Util.IO as a ThreadPool
 + Decoupled ExceptionHandler configuration from Handler stacks.
Old config style will produce warning and Default behavior.
See new config file format for changes.
 + Added TerseExceptionHandler
 + Added optional resourceBase property to HttpConfiguration. This
is used as a URL prefix in the getResource API and was suggested
by the JSERV and Tomcat implementors.

Jetty-2.2.0 - 1 July 1999
 + Improved feature description page.
 + Added Protekt SSL HttpListener
 + Moved GNUJSP and Protekt listener to a contrib hierarchy.
 + ThreadedServer.stop() closes socket before interrupting threads.
 + Exit servlet improved (a little).
 + Fixed some of the javadoc formatting.

Jetty-2.2.Beta4 - 29 June 1999
 + FileHandler flushes files from cache in DELETE method.
 + ThreadedServer.stop() now waits until all threads are stopped.
 + Options "allowDir" added to FileHandler.
 + Added getGlobalProperty to Jetty.Server and used this to
configure default page type.
 + Updated README.txt
 + Restructured com.eclipse.Jetty.Server for better clarity and
documentation.
 + Added comments to configuration files.
 + Made ServerSocket and accept call generic in ThreadedServer for
SSL listeners.
 + Altered meaning of * in PropertyTree to assist in abbreviated
configuration files.
 + Added JettyMinimalDemo.prp as an example of an abbreviated
configuration.
 + Expanded Mime.prp file
 + Added property handling to ServletHandler to read JRUN
servlet configuration files.

Jetty-2.2.Beta3 - 22 June 1999
 + Re-implemented ThreadedServer to improve and balance performance.
 + Added file cache to FileHandler
 + Implemented efficient version of
ServletContext.getResourceAsStream() that does not open a
new socket connection (as does getResource()).
 + LookAndFeelServlet uses getResourceAsStream to get the file
to wrap. This allows it to benefit from any caching done and
to wrap arbitrary content (not just files).
 + Restructure demo so that LookAndFeel content comes from simple
handler stack.
 + Fixed file and socket leaks in Include and Embed tags.
 + Ran dos2unix on all text files
 + Applied contributed patch of spelling and typo corrections
 + Added alternate constructors to HTML.Include for InputStream.
 + Server.shutdown() clears configuration so that server may
be restarted in same virtual machine.
 + Improved Block.write.
 + Fixed bug in HttpResponse flush.

Jetty-2.2.Beta2 - 12 June 1999
 + Added all write methods to HttpOutputStream$SwitchOutputStream
 + Added com.eclipse.Jetty.Server.shutdown() for gentler shutdown
of server. Called from Exit servlet
 + HttpRequest.getParameterNames() no longer alters the order
returned by getQueryString().
 + Handle  path info of a dynamic loaded servlets and
correctly set the servlet path.
 + Standardized date format in persistent cookies.

Jetty-2.2.Beta1 - 7 June 1999
 + Defined abstract ServletLoader, derivations of which can be
specified in HttpConfiguration properties.
 + Implemented all HttpServer attribute methods by mapping to the
HttpConfiguration properties.  Dynamic reconfiguration is NOT
supported by these methods (but we are thinking about it).
 + Close files after use to avoid "file leak" under heavy load.
 + Fixed missing copyright messages from some contributions
 + Fixed incorrect version numbers in a few places.
 + Improved ThreadPool synchronization and added minThreads.
 + Allow configuration of MinListenerThreads, MaxListenerThreads,
MaxListenerThreadIdleMs
 + HtmlFilter optimized for being called by a buffered writer.
 + Don't warn about IOExceptions unless Debug is on.
 + Limit the job queue only grow to the max number of threads.
 + Included GNUJSP 0.9.9
 + Optional use of DateCache in log file format
 + Fixed cache in FileJarServletLoader
 + Destroy requests and responses to help garbage collector.
 + Restructure ThreadedServer to reduce object creation.

Jetty-2.2.Beta0 - 31 May 1999
 + Servlet loader handles jar files with different files separator.
 + ThreadedServer gently shuts down.
 + Handle malformed % characters in URLs.
 + Included and improved version of ThreadPool for significant
performance improvement under high load.
 + HttpRequest.getCookies returns empty array rather than null for no
cookies.
 + Added HttpResponse.requestHandled() method to avoid bug with
servlet doHead method.
 + Added Page.rewind() method to allow a page to be written multiple
times
 + Added "Initialize" attribute to servlet configuration to allow
servlet to be initialized when loaded.
 + LogHandler changed to support only a single outfile and optional
append.
 + Included contributed com.eclipse.Jetty.StressTester class
 + Token effort to keep test files out of the jar
 + Removed support for STF

Jetty-2.2.Alpha1 - 7 May 1999
 + ServletHolder can auto reload servlets
 + Dynamic servlets can have autoReload configured
 + Wait for requests to complete before reloading.
 + Call destroy on old servlets when reloading.
 + Made capitalization of config file more consistent(ish)
 + Fixed bug in SessionDump

Jetty-2.2.Alpha0 - 6 May 1999
 + Improved PropertyTree implementation
 + Old Jetty.Server class renamed to Jetty.Server21
 + New Server class using PropertyTree for configuration
 + HttpHandlers given setProperties method to configure via Properties.
 + HttpListener class can be configured
 + Mime suffix mapping can be configured.
 + Removed historic API from sessions
 + Improved SessionDump servlet
 + Fixed date overflow in Cookies
 + HttpResponse.sendError avoids IllegalStateException
 + Added ServletLoader implementation if ClassLoader.
 + Dynamic loading of servlets.
 + Added reload method to ServletHolder, but no way to call it yet.
 + Changed options for FileServer
 + Implemented ServletServer
 + Removed SimpleServletServer

Jetty-2.1.7 - 22 April 1999
 + Fixed showstopper bug with getReader and getWriter in
requests and responses.
 + HttpFilter uses package interface to get HttpOutputStream

Jetty-2.1.6 - 21 April 1999
 + Reduced initial size of most hashtables to reduce
default memory overheads.
 + Throw IllegalStateException as required from gets of
input/output/reader/writer in requests/responses.
 + New simpler version of PropertyTree
 + Updated PropertyTreeEditor
 + Return EOF from HttpInputStream that has a content length.
 + Added additional date formats for HttpHeader.getDateHeader

Jetty-2.1.5 - 15 April 1999
 + Session URL encoding fixed for relative URLs.
 + Reduced session memory overhead of sessions
 + Form parameters protected against multiple decodes when redirected.
 + Added setType methods to com.eclipse.FTP.Ftp
 + Fixed bugs with invalid sessions
 + Page factory requires response for session encoding
 + Moved SessionHandler to front of stacks
 + HtmlFilter now expands <!=SESSION> to the URL encoded session if
required.
 + Instrumented most of the demo to support URL session encoding.
 + Implemented HttpRequest.getReader()
 + Servlet log has been diverted to com.eclipse.Base.Log.event()
Thus debug does not need to be turned on to see servlet logs.
 + Fixed alignment bug in TableForm
 + Removed RFCs from package
 + Fixed bug in ServletDispatch for null pathInfo

Jetty-2.1.4 - 26 March 1999
 + Fixed problem compiling PathMap under some JDKs.
 + Reduced HTML dependence in HTTP package to allow minimal configuration
 + Tightened license agreement so that binary distributions are required
to include the license file.
 + HttpRequest attributes implemented.
 + Session max idle time implemented.
 + pathInfo returns null for zero length pathInfo (as per spec).
Sorry if this breaks your servlets - it is a pain!
 + fixed bug in getRealPath
 + getPathTranslated now call getRealPath with pathInfo (as per spec).

Jetty-2.1.3 - 19 March 1999
 + Added support for suffixes to PathMap
 + Included GNUJSP implementation of Java Server Pages
 + Use Java2 javadoc

Jetty-2.1.2 - 9 March 1999
 + JSDK 2.1.1
 + API documentation for JSDK 2.1.1
 + Cascading style sheet HTML element added.
 + Fixed trailing / bug in FileHandler (again!).
 + Converted most servlets to HttpServlets using do Methods.

Jetty-2.1.1 - 5 March 1999
 + Reduced number of calls to getRemoteHost for optimization
 + Faster version of HttpInputStream.readLine().
 + com.eclipse.Base.DateCache class added and used to speed date handling.
 + Handle '.' in configured paths (temp fix until PropertyTrees)
 + Fast char buffer handling in HttpInputStream
 + Faster version of HttpHeader.read()
 + Faster version of HttpRequest
 + Size all StringBuffers

Jetty-2.1.0 - 22 February 1999
 + Session URL Encoding
 + PropertyTrees (see new Demo page)
 + ServletDispatch (see new Demo page)
 + image/jpg -> image/jpeg
 + Deprecated com.eclipse.Util.STF
 + getServlet methods return null.

Jetty-2.1.B1 - 13 February 1999
 + Fixed bug with if-modified-since in FileHandler
 + Added video/quicktime to default MIME types.
 + Fixed bug with MultipartRequest.
 + Updated DefaultExceptionHandler.
 + Updated InetAddrPort.
 + Updated URI.
 + Implemented Handler translations and getRealPath.
 + Improved handling of File.separator in FileHandler.
 + Implemented RequestDispatcher (NOT Tested!).
 + Implemented getResource and getResourceAsStream (NOT Tested!).
 + Replace package com.eclipse.Util.Gateway with
class  com.eclipse.Util.InetGateway

Jetty-2.1.B0 - 30 January 1999
 + Uses JSDK2.1 API, but not all methods implemented.
 + Added support for PUT, MOVE, DELETE in FileHandler
 + FileHandler now sets content length.
 + Added plug gateway classes com.eclipse.Util.Gateway
 + Fixed command line bug with SimpleServletConfig
 + Minor changes to support MS J++ and its non standard
language extensions - MMMmmm should have left it unchanged!

Jetty-2.0.5 - 15 December 1998
 + Temp fix to getCharacterEncoding
 + added getHeaderNoParams

Jetty-2.0.4 - 10 December 1998
 + Use real release of JSDK2.0 (rather than beta).
 + Portability issues solved for Apple's
 + Improved error code returns
 + Removed MORTBAY_HOME support from Makefiles
 + Improved default Makefile behaviour
 + Implement getCharacterEncoding

Jetty-2.0.3 - 13 November 1998
 + Limit threads in ThreadedServer and low priority listener option
greatly improve performance under worse case loads.
 + Fix bug with index files for Jetty.Server. Previously servers
configured with com.eclipse.Jetty.Server would not handle
index.html files.  Need to make this configurable in the prp file.
 + Fixed errors in README file: com.eclipse.Jetty.Server was called
com.eclipse.HTTP.Server

Jetty-2.0.2 - 1 November 1998
 + Use JETTY_HOME rather than MORTBAY_HOME for build environment
 + Add thread pool to threaded server for significant
performance improvement.
 + Buffer files during configuration
 + Buffer HTTP Response headers.

Jetty-2.0.1 - 27 October 1998
 + Released under an Open Source license.

Jetty-2.0.0 - 25 October 1998
 + Removed exceptional case from FileHandler redirect.
 + Removed Chat demo (too many netscape dependencies).
 + Fixed Code.formatObject handling of null objects.
 + Added multipart/form-data demo.

Jetty-2.0.Beta3 - 29 Sep 1998
 + Send 301 for directories without trailing / in FileHandler
 + Ignore exception from HttpListener
 + Properly implemented multiple listening addresses
 + Added com.eclipse.Jetty.Server (see README.Jetty)
 + Demo converted to an instance of com.eclipse.Jetty.Server
 + Fixed Log Handler again.
 + Added com.eclipse.HTTP.MultiPartRequest to handle file uploads

Jetty-2.0Beta2 - July 1998
 + Fixed Log Handler for HTTP/1.1
 + Slight improvement in READMEEs

Jetty-2.0Beta1 - June 1998
 + Improved performance of Code.debug() calls, significantly
in the case of non matching debug patterns.
 + Fixed bug with calls to service during initialization of servlet
 + Provided addSection on com.eclipse.HTML.Page
 + Provided reset on com.eclipse.HTML.Composite.
 + Proxy demo in different server instance
 + Handle full URLs in HTTP requests (to some extent)
 + Improved performance with special asciiToLowerCase
 + Warn if MSIE used for multi part MIME.

Jetty-2.0Alpha2 - May 1998
 + JDK1.2 javax.servlet API
 + Added date format to Log
 + Added timezone to Log
 + Handle params in getIntHeader and getDateHeader
 + Removed HttpRequest.getByteContent
 + Use javax.servlet.http.HttpUtils.parsePostData
 + Use javax.servlet.http.Cookie
 + Use javax.servlet.http.HttpSession
 + Handle Single Threaded servlets with servlet pool

Jetty-1.3.5 May 1998
 + Fixed socket inet bug in FTP
 + Debug triggers added to com.eclipse.Base.Code
 + Added date format to Log
 + Correct handling of multiple parameters

Jetty-2.0Alpha1 Wed 8 April 1998
 + Fixed forward bug with no port number
 + Removed HttpRequestHeader class
 + Debug triggers added to com.eclipse.Base.Code
 + Handle HTTP/1.1 Host: header
 + Correct formatting of Date HTTP headers
 + HttpTests test harness
 + Add HTTP/1.1 Date: header
 + Handle file requests with If-Modified-Since: or If-Unmodified-Since:
 + Handle HEAD properly
 + Send Connection: close
 + Requires Host: header for 1.1 requests
 + Sends chunked data for 1.1 responses of unknown length.
 + handle extra spaces in HTTP headers
 + Really fixed handling of multiple parameters
 + accept chunked data
 + Send 100 Continue for HTTP/1.1 requests (concerned about push???)
 + persistent connections

Jetty-1.3.4 - Sun 15 Mar 1998
 + Fixed handling of multiple parameters in query and form content.
"?A=1%2C2&A=C%2CD" now returns two values ("1,2" & "C,D") rather
than 4.
 + ServletHandler now takes an optional file base directory
name which is used to set the translated path for pathInfo in
servlet requests.
 + Dump servlet enhanced to exercise these changes.

Jetty-1.3.3
 + Fixed TableForm.addButtonArea bug.
 + TableForm.extendRow() uses existing cell
 + Closed exception window in HttpListener.java

Jetty-1.3.2
 + Fixed proxy bug with no port number
 + Added per Table cell composite factories

Jetty-1.3.1
 + Minor fixes in SmtpMail
 + ForwardHandler only forwards as http/1.0 (from Tobias.Miller)
 + Improved parsing of stack traces
 + Better handling of InvocationTargetException in debug
 + Minor release adjustments for Tracker

Jetty-1.3.0
 + Added DbAdaptor to JDBC wrappers
 + Beta release of Tracker

Jetty-1.2.0
 + Reintroduced STF
 + Fixed install bug for nested classes
 + Better Debug configuration
 + DebugServlet
 + Alternate look and feel for Jetty

Jetty-1.1.1
 + Improved documentation

Jetty-1.1
 + Improved connection caching in java.eclipse.JDBC
 + Moved HttpCode to com.eclipse.Util

Jetty-1.0.1
 + Bug fixes

Jetty-1.0
 + First release in com.eclipse package structure
 + Included Util, JDBC, HTML, HTTP, Jetty


<|MERGE_RESOLUTION|>--- conflicted
+++ resolved
@@ -1,16 +1,9 @@
-<<<<<<< HEAD
-jetty-8.0.0.M1 8 April 2010
-=======
-jetty-8.0.0.M1-SNAPSHOT
->>>>>>> f4bfe83e
+jetty-8.0.0.M1 12 July 2010
  + 306350 Ensure jars excluded by ordering are not scanned for annotations
  + JETTY-1224 Change jetty-8 merge rules for fragment descriptors and annotations
  + Ensure <absolute-ordering> in web.xml overrides relative <ordering> in fragments
  + Ensure empty <absolute-ordering> implies exclusion of all fragments
  + Ensure servlet-api jar class inheritance hierarchy is scanned
-<<<<<<< HEAD
- + 306349 ProxyServlet does not work unless deployed at /
-=======
 
 jetty-7.1.5.v20100705
  + Update ecj to 3.6 Helios release drop
@@ -136,7 +129,6 @@
  + 297104 Improve handling of CONNECT method
  + 306349 ProxyServlet does not work unless deployed at /
  + 307294 Add AbstractLifeCycle.AbstractLifeCycleListener implementation
->>>>>>> f4bfe83e
  + 307847 Fixed combining mime type parameters
  + 307898 Handle large/async websocket messages
  + 308009 ObjectMBean incorrectly casts getTargetException() to Exception
@@ -157,12 +149,9 @@
  + Merged 7.0.2.v20100331
  + Add NPE protection to ContainerInitializerConfiguration
  + Temporarily remove jetty-osgi module to clarify jsp version compatibility
-<<<<<<< HEAD
-=======
  + JETTY-1212 handle long content lengths
  + JETTY-1214 avoid ISE when scavenging invalid session
  + JETTY-903 Stop both caches
->>>>>>> f4bfe83e
 
 jetty-7.0.2.v20100331 31 March 2010
  + 297552 Don't call Continuation timeouts from acceptor tick
