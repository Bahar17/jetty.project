//
//  ========================================================================
//  Copyright (c) 1995-2018 Mort Bay Consulting Pty. Ltd.
//  ------------------------------------------------------------------------
//  All rights reserved. This program and the accompanying materials
//  are made available under the terms of the Eclipse Public License v1.0
//  and Apache License v2.0 which accompanies this distribution.
//
//      The Eclipse Public License is available at
//      http://www.eclipse.org/legal/epl-v10.html
//
//      The Apache License v2.0 is available at
//      http://www.opensource.org/licenses/apache2.0.php
//
//  You may elect to redistribute this code under either of these licenses.
//  ========================================================================
//

package org.eclipse.jetty.http2.server;

import java.util.Objects;

import org.eclipse.jetty.http2.BufferingFlowControlStrategy;
import org.eclipse.jetty.http2.FlowControlStrategy;
import org.eclipse.jetty.http2.HTTP2Connection;
import org.eclipse.jetty.http2.api.server.ServerSessionListener;
import org.eclipse.jetty.http2.generator.Generator;
import org.eclipse.jetty.http2.parser.ServerParser;
import org.eclipse.jetty.io.Connection;
import org.eclipse.jetty.io.EndPoint;
import org.eclipse.jetty.server.AbstractConnectionFactory;
import org.eclipse.jetty.server.Connector;
import org.eclipse.jetty.server.HttpConfiguration;
import org.eclipse.jetty.util.annotation.ManagedAttribute;
import org.eclipse.jetty.util.annotation.ManagedObject;
import org.eclipse.jetty.util.annotation.Name;
import org.eclipse.jetty.util.component.LifeCycle;

@ManagedObject
public abstract class AbstractHTTP2ServerConnectionFactory extends AbstractConnectionFactory
{
    private final Connection.Listener connectionListener = new ConnectionListener();
    private final HttpConfiguration httpConfiguration;
    private int maxDynamicTableSize = 4096;
    private int initialSessionRecvWindow = 1024 * 1024;
    private int initialStreamRecvWindow = 512 * 1024;
    private int maxConcurrentStreams = 128;
    private int maxHeaderBlockFragment = 0;
    private FlowControlStrategy.Factory flowControlStrategyFactory = () -> new BufferingFlowControlStrategy(0.5F);
    private long streamIdleTimeout;

    public AbstractHTTP2ServerConnectionFactory(@Name("config") HttpConfiguration httpConfiguration)
    {
        this(httpConfiguration,"h2");
    }

    protected AbstractHTTP2ServerConnectionFactory(@Name("config") HttpConfiguration httpConfiguration, @Name("protocols") String... protocols)
    {
        super(protocols);
        for (String p:protocols)
            if (!HTTP2ServerConnection.isSupportedProtocol(p))
                throw new IllegalArgumentException("Unsupported HTTP2 Protocol variant: "+p);
        this.httpConfiguration = Objects.requireNonNull(httpConfiguration);
        addBean(httpConfiguration);
    }

    @ManagedAttribute("The HPACK dynamic table maximum size")
    public int getMaxDynamicTableSize()
    {
        return maxDynamicTableSize;
    }

    public void setMaxDynamicTableSize(int maxDynamicTableSize)
    {
        this.maxDynamicTableSize = maxDynamicTableSize;
    }

    @ManagedAttribute("The initial size of session's flow control receive window")
    public int getInitialSessionRecvWindow()
    {
        return initialSessionRecvWindow;
    }

    public void setInitialSessionRecvWindow(int initialSessionRecvWindow)
    {
        this.initialSessionRecvWindow = initialSessionRecvWindow;
    }

    @ManagedAttribute("The initial size of stream's flow control receive window")
    public int getInitialStreamRecvWindow()
    {
        return initialStreamRecvWindow;
    }

    public void setInitialStreamRecvWindow(int initialStreamRecvWindow)
    {
        this.initialStreamRecvWindow = initialStreamRecvWindow;
    }

    @ManagedAttribute("The max number of concurrent streams per session")
    public int getMaxConcurrentStreams()
    {
        return maxConcurrentStreams;
    }

    public void setMaxConcurrentStreams(int maxConcurrentStreams)
    {
        this.maxConcurrentStreams = maxConcurrentStreams;
    }

    @ManagedAttribute("The max header block fragment")
    public int getMaxHeaderBlockFragment()
    {
        return maxHeaderBlockFragment;
    }

    public void setMaxHeaderBlockFragment(int maxHeaderBlockFragment)
    {
        this.maxHeaderBlockFragment = maxHeaderBlockFragment;
    }

    public FlowControlStrategy.Factory getFlowControlStrategyFactory()
    {
        return flowControlStrategyFactory;
    }

    public void setFlowControlStrategyFactory(FlowControlStrategy.Factory flowControlStrategyFactory)
    {
        this.flowControlStrategyFactory = flowControlStrategyFactory;
    }

    @ManagedAttribute("The stream idle timeout in milliseconds")
    public long getStreamIdleTimeout()
    {
        return streamIdleTimeout;
    }

    public void setStreamIdleTimeout(long streamIdleTimeout)
    {
        this.streamIdleTimeout = streamIdleTimeout;
    }

    /**
     * @return -1
     * @deprecated
     */
    @Deprecated
    public int getReservedThreads()
    {
        return -1;
    }

    /**
<<<<<<< HEAD
     * Deprecated
     * @param threads ignored
=======
     * @param threads ignored
     * @deprecated
>>>>>>> 8fb67df5
     */
    @Deprecated
    public void setReservedThreads(int threads)
    {
        throw new UnsupportedOperationException();
    }

    public HttpConfiguration getHttpConfiguration()
    {
        return httpConfiguration;
    }

    @Override
    public Connection newConnection(Connector connector, EndPoint endPoint)
    {
        ServerSessionListener listener = newSessionListener(connector, endPoint);

        Generator generator = new Generator(connector.getByteBufferPool(), getMaxDynamicTableSize(), getMaxHeaderBlockFragment());
        FlowControlStrategy flowControl = getFlowControlStrategyFactory().newFlowControlStrategy();
        HTTP2ServerSession session = new HTTP2ServerSession(connector.getScheduler(), endPoint, generator, listener, flowControl);
        session.setMaxLocalStreams(getMaxConcurrentStreams());
        session.setMaxRemoteStreams(getMaxConcurrentStreams());
        // For a single stream in a connection, there will be a race between
        // the stream idle timeout and the connection idle timeout. However,
        // the typical case is that the connection will be busier and the
        // stream idle timeout will expire earlier than the connection's.
        long streamIdleTimeout = getStreamIdleTimeout();
        if (streamIdleTimeout <= 0)
            streamIdleTimeout = endPoint.getIdleTimeout();
        session.setStreamIdleTimeout(streamIdleTimeout);
        session.setInitialSessionRecvWindow(getInitialSessionRecvWindow());
        
        ServerParser parser = newServerParser(connector, session);
        HTTP2Connection connection = new HTTP2ServerConnection(connector.getByteBufferPool(), connector.getExecutor(),
                        endPoint, httpConfiguration, parser, session, getInputBufferSize(), listener);
        connection.addListener(connectionListener);
        return configure(connection, connector, endPoint);
    }

    protected abstract ServerSessionListener newSessionListener(Connector connector, EndPoint endPoint);

    protected ServerParser newServerParser(Connector connector, ServerParser.Listener listener)
    {
        return new ServerParser(connector.getByteBufferPool(), listener, getMaxDynamicTableSize(), getHttpConfiguration().getRequestHeaderSize());
    }

    private class ConnectionListener implements Connection.Listener
    {
        @Override
        public void onOpened(Connection connection)
        {
            addManaged((LifeCycle)((HTTP2Connection)connection).getSession());
        }

        @Override
        public void onClosed(Connection connection)
        {
            removeBean(((HTTP2Connection)connection).getSession());
        }
    }
}<|MERGE_RESOLUTION|>--- conflicted
+++ resolved
@@ -142,7 +142,6 @@
 
     /**
      * @return -1
-     * @deprecated
      */
     @Deprecated
     public int getReservedThreads()
@@ -151,13 +150,7 @@
     }
 
     /**
-<<<<<<< HEAD
-     * Deprecated
      * @param threads ignored
-=======
-     * @param threads ignored
-     * @deprecated
->>>>>>> 8fb67df5
      */
     @Deprecated
     public void setReservedThreads(int threads)
