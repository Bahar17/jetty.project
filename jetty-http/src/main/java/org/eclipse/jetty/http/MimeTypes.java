//
//  ========================================================================
//  Copyright (c) 1995-2016 Mort Bay Consulting Pty. Ltd.
//  ------------------------------------------------------------------------
//  All rights reserved. This program and the accompanying materials
//  are made available under the terms of the Eclipse Public License v1.0
//  and Apache License v2.0 which accompanies this distribution.
//
//      The Eclipse Public License is available at
//      http://www.eclipse.org/legal/epl-v10.html
//
//      The Apache License v2.0 is available at
//      http://www.opensource.org/licenses/apache2.0.php
//
//  You may elect to redistribute this code under either of these licenses.
//  ========================================================================
//

package org.eclipse.jetty.http;

import java.io.IOException;
import java.io.InputStream;
import java.io.InputStreamReader;
import java.net.URL;
import java.nio.ByteBuffer;
import java.nio.charset.Charset;
import java.nio.charset.StandardCharsets;
import java.util.HashMap;
import java.util.HashSet;
import java.util.Locale;
import java.util.Map;
import java.util.Map.Entry;
import java.util.MissingResourceException;
import java.util.Properties;
import java.util.ResourceBundle;
import java.util.Set;

import org.eclipse.jetty.util.ArrayTrie;
import org.eclipse.jetty.util.BufferUtil;
import org.eclipse.jetty.util.Loader;
import org.eclipse.jetty.util.StringUtil;
import org.eclipse.jetty.util.Trie;
import org.eclipse.jetty.util.log.Log;
import org.eclipse.jetty.util.log.Logger;


/* ------------------------------------------------------------ */
/**
 *
 */
public class MimeTypes
{
    public enum Type
    {
        FORM_ENCODED("application/x-www-form-urlencoded"),
        MESSAGE_HTTP("message/http"),
        MULTIPART_BYTERANGES("multipart/byteranges"),

        TEXT_HTML("text/html"),
        TEXT_PLAIN("text/plain"),
        TEXT_XML("text/xml"),
        TEXT_JSON("text/json",StandardCharsets.UTF_8),
        APPLICATION_JSON("application/json",StandardCharsets.UTF_8),

        TEXT_HTML_8859_1("text/html;charset=iso-8859-1",TEXT_HTML),
        TEXT_HTML_UTF_8("text/html;charset=utf-8",TEXT_HTML),

        TEXT_PLAIN_8859_1("text/plain;charset=iso-8859-1",TEXT_PLAIN),
        TEXT_PLAIN_UTF_8("text/plain;charset=utf-8",TEXT_PLAIN),

        TEXT_XML_8859_1("text/xml;charset=iso-8859-1",TEXT_XML),
        TEXT_XML_UTF_8("text/xml;charset=utf-8",TEXT_XML),

        TEXT_JSON_8859_1("text/json;charset=iso-8859-1",TEXT_JSON),
        TEXT_JSON_UTF_8("text/json;charset=utf-8",TEXT_JSON),

        APPLICATION_JSON_8859_1("text/json;charset=iso-8859-1",APPLICATION_JSON),
        APPLICATION_JSON_UTF_8("text/json;charset=utf-8",APPLICATION_JSON);


        /* ------------------------------------------------------------ */
        private final String _string;
        private final Type _base;
        private final ByteBuffer _buffer;
        private final Charset _charset;
        private final String _charsetString;
        private final boolean _assumedCharset;
        private final HttpField _field;

        /* ------------------------------------------------------------ */
        Type(String s)
        {
            _string=s;
            _buffer=BufferUtil.toBuffer(s);
            _base=this;
            _charset=null;
            _charsetString=null;
            _assumedCharset=false;
            _field=new PreEncodedHttpField(HttpHeader.CONTENT_TYPE,_string);
        }

        /* ------------------------------------------------------------ */
        Type(String s,Type base)
        {
            _string=s;
            _buffer=BufferUtil.toBuffer(s);
            _base=base;
            int i=s.indexOf(";charset=");
            _charset=Charset.forName(s.substring(i+9));
            _charsetString=_charset.toString().toLowerCase(Locale.ENGLISH);
            _assumedCharset=false;
            _field=new PreEncodedHttpField(HttpHeader.CONTENT_TYPE,_string);
        }

        /* ------------------------------------------------------------ */
        Type(String s,Charset cs)
        {
            _string=s;
            _base=this;
            _buffer=BufferUtil.toBuffer(s);
            _charset=cs;
            _charsetString=_charset==null?null:_charset.toString().toLowerCase(Locale.ENGLISH);
            _assumedCharset=true;
            _field=new PreEncodedHttpField(HttpHeader.CONTENT_TYPE,_string);
        }

        /* ------------------------------------------------------------ */
        public ByteBuffer asBuffer()
        {
            return _buffer.asReadOnlyBuffer();
        }

        /* ------------------------------------------------------------ */
        public Charset getCharset()
        {
            return _charset;
        }

        /* ------------------------------------------------------------ */
        public String getCharsetString()
        {
            return _charsetString;
        }

        /* ------------------------------------------------------------ */
        public boolean is(String s)
        {
            return _string.equalsIgnoreCase(s);
        }

        /* ------------------------------------------------------------ */
        public String asString()
        {
            return _string;
        }

        /* ------------------------------------------------------------ */
        @Override
        public String toString()
        {
            return _string;
        }

        /* ------------------------------------------------------------ */
        public boolean isCharsetAssumed()
        {
            return _assumedCharset;
        }

        /* ------------------------------------------------------------ */
        public HttpField getContentTypeField()
        {
            return _field;
        }

        /* ------------------------------------------------------------ */
        public Type getBaseType()
        {
            return _base;
        }
    }

    /* ------------------------------------------------------------ */
    private static final Logger LOG = Log.getLogger(MimeTypes.class);
    public  final static Trie<MimeTypes.Type> CACHE= new ArrayTrie<>(512);
    private final static Trie<ByteBuffer> TYPES= new ArrayTrie<ByteBuffer>(512);
    private final static Map<String,String> __dftMimeMap = new HashMap<String,String>();
    private final static Map<String,String> __encodings = new HashMap<String,String>();

    static
    {
        for (MimeTypes.Type type : MimeTypes.Type.values())
        {
            CACHE.put(type.toString(),type);
            TYPES.put(type.toString(),type.asBuffer());

            int charset=type.toString().indexOf(";charset=");
            if (charset>0)
            {
                String alt=type.toString().replace(";charset=","; charset=");
                CACHE.put(alt,type);
                TYPES.put(alt,type.asBuffer());
            }
        }

        String resourceName = "org/eclipse/jetty/http/mime";

        try
        {
<<<<<<< HEAD
            String resourceName = "org/eclipse/jetty/http/mime.properties";
            URL mimeTypesUrl = Loader.getResource(resourceName);
            if (mimeTypesUrl == null)
=======
            ResourceBundle mimeBundle = ResourceBundle.getBundle(resourceName);
            mimeBundle.keySet().stream()
            .filter(x->x!=null)
            .forEach(x->
            __dftMimeMap.put(StringUtil.asciiToLowerCase(x), normalizeMimeType(mimeBundle.getString(x))));

            if (__dftMimeMap.size()==0)
>>>>>>> 4b920622
            {
                LOG.warn("Empty mime types at {}", resourceName);
            }
            else if (__dftMimeMap.size()<mimeBundle.keySet().size())
            {
                LOG.warn("Duplicate or null mime-type extension in resource: {}", resourceName);
            }            
        }
        catch (MissingResourceException e)
        {
            LOG.warn("Missing mime-type resource: {}", resourceName);
        }

        resourceName = "org/eclipse/jetty/http/encoding";
        try
        {
<<<<<<< HEAD
            String resourceName = "org/eclipse/jetty/http/encoding.properties";
            URL mimeTypesUrl = Loader.getResource(resourceName);
            if (mimeTypesUrl == null)
=======
            ResourceBundle encodingBundle = ResourceBundle.getBundle(resourceName);
            encodingBundle.keySet().stream()
            .filter(t->t!=null)
            .forEach(t->__encodings.put(t, encodingBundle.getString(t)));

            if (__encodings.size()==0)
>>>>>>> 4b920622
            {
                LOG.warn("Empty encodings at {}", resourceName);
            }
            else if (__encodings.size()<encodingBundle.keySet().size())
            {
                LOG.warn("Null or duplicate encodings in resource: {}", resourceName);
            }
        }
        catch (MissingResourceException e)
        {
            LOG.warn("Missing encoding resource: {}", resourceName);
        }
    }


    /* ------------------------------------------------------------ */
    private final Map<String,String> _mimeMap=new HashMap<String,String>();

    /* ------------------------------------------------------------ */
    /** Constructor.
     */
    public MimeTypes()
    {
    }

    /* ------------------------------------------------------------ */
    public synchronized Map<String,String> getMimeMap()
    {
        return _mimeMap;
    }

    /* ------------------------------------------------------------ */
    /**
     * @param mimeMap A Map of file extension to mime-type.
     */
    public void setMimeMap(Map<String,String> mimeMap)
    {
        _mimeMap.clear();
        if (mimeMap!=null)
        {
            for (Entry<String, String> ext : mimeMap.entrySet())
                _mimeMap.put(StringUtil.asciiToLowerCase(ext.getKey()),normalizeMimeType(ext.getValue()));
        }
    }

    /* ------------------------------------------------------------ */
    /** Get the MIME type by filename extension.
     * @param filename A file name
     * @return MIME type matching the longest dot extension of the
     * file name.
     */
    public String getMimeByExtension(String filename)
    {
        String type=null;

        if (filename!=null)
        {
            int i=-1;
            while(type==null)
            {
                i=filename.indexOf(".",i+1);

                if (i<0 || i>=filename.length())
                    break;

                String ext=StringUtil.asciiToLowerCase(filename.substring(i+1));
                if (_mimeMap!=null)
                    type=_mimeMap.get(ext);
                if (type==null)
                    type=__dftMimeMap.get(ext);
            }
        }

        if (type==null)
        {
            if (_mimeMap!=null)
                type=_mimeMap.get("*");
            if (type==null)
                type=__dftMimeMap.get("*");
        }

        return type;
    }

    /* ------------------------------------------------------------ */
    /** Set a mime mapping
     * @param extension the extension
     * @param type the mime type
     */
    public void addMimeMapping(String extension,String type)
    {
        _mimeMap.put(StringUtil.asciiToLowerCase(extension),normalizeMimeType(type));
    }

    /* ------------------------------------------------------------ */
    public static Set<String> getKnownMimeTypes()
    {
        return new HashSet<>(__dftMimeMap.values());
    }

    /* ------------------------------------------------------------ */
    private static String normalizeMimeType(String type)
    {
        MimeTypes.Type t =CACHE.get(type);
        if (t!=null)
            return t.asString();

        return StringUtil.asciiToLowerCase(type);
    }

    /* ------------------------------------------------------------ */
    public static String getCharsetFromContentType(String value)
    {
        if (value==null)
            return null;
        int end=value.length();
        int state=0;
        int start=0;
        boolean quote=false;
        int i=0;
        for (;i<end;i++)
        {
            char b = value.charAt(i);

            if (quote && state!=10)
            {
                if ('"'==b)
                    quote=false;
                continue;
            }

            switch(state)
            {
                case 0:
                    if ('"'==b)
                    {
                        quote=true;
                        break;
                    }
                    if (';'==b)
                        state=1;
                    break;

                case 1: if ('c'==b) state=2; else if (' '!=b) state=0; break;
                case 2: if ('h'==b) state=3; else state=0;break;
                case 3: if ('a'==b) state=4; else state=0;break;
                case 4: if ('r'==b) state=5; else state=0;break;
                case 5: if ('s'==b) state=6; else state=0;break;
                case 6: if ('e'==b) state=7; else state=0;break;
                case 7: if ('t'==b) state=8; else state=0;break;

                case 8: if ('='==b) state=9; else if (' '!=b) state=0; break;

                case 9:
                    if (' '==b)
                        break;
                    if ('"'==b)
                    {
                        quote=true;
                        start=i+1;
                        state=10;
                        break;
                    }
                    start=i;
                    state=10;
                    break;

                case 10:
                    if (!quote && (';'==b || ' '==b )||
                            (quote && '"'==b ))
                        return StringUtil.normalizeCharset(value,start,i-start);
            }
        }

        if (state==10)
            return StringUtil.normalizeCharset(value,start,i-start);

        return null;
    }

    public static String inferCharsetFromContentType(String value)
    {
        return __encodings.get(value);
    }

    public static String getContentTypeWithoutCharset(String value)
    {
        int end=value.length();
        int state=0;
        int start=0;
        boolean quote=false;
        int i=0;
        StringBuilder builder=null;
        for (;i<end;i++)
        {
            char b = value.charAt(i);

            if ('"'==b)
            {
                if (quote)
                {
                    quote=false;
                }
                else
                {
                    quote=true;
                }

                switch(state)
                {
                    case 11:
                        builder.append(b);break;
                    case 10:
                        break;
                    case 9:
                        builder=new StringBuilder();
                        builder.append(value,0,start+1);
                        state=10;
                        break;
                    default:
                        start=i;
                        state=0;
                }
                continue;
            }

            if (quote)
            {
                if (builder!=null && state!=10)
                    builder.append(b);
                continue;
            }

            switch(state)
            {
                case 0:
                    if (';'==b)
                        state=1;
                    else if (' '!=b)
                        start=i;
                    break;

                case 1: if ('c'==b) state=2; else if (' '!=b) state=0; break;
                case 2: if ('h'==b) state=3; else state=0;break;
                case 3: if ('a'==b) state=4; else state=0;break;
                case 4: if ('r'==b) state=5; else state=0;break;
                case 5: if ('s'==b) state=6; else state=0;break;
                case 6: if ('e'==b) state=7; else state=0;break;
                case 7: if ('t'==b) state=8; else state=0;break;
                case 8: if ('='==b) state=9; else if (' '!=b) state=0; break;

                case 9:
                    if (' '==b)
                        break;
                    builder=new StringBuilder();
                    builder.append(value,0,start+1);
                    state=10;
                    break;

                case 10:
                    if (';'==b)
                    {
                        builder.append(b);
                        state=11;
                    }
                    break;
                case 11:
                    if (' '!=b)
                        builder.append(b);
            }
        }
        if (builder==null)
            return value;
        return builder.toString();

    }
}<|MERGE_RESOLUTION|>--- conflicted
+++ resolved
@@ -204,14 +204,8 @@
         }
 
         String resourceName = "org/eclipse/jetty/http/mime";
-
         try
         {
-<<<<<<< HEAD
-            String resourceName = "org/eclipse/jetty/http/mime.properties";
-            URL mimeTypesUrl = Loader.getResource(resourceName);
-            if (mimeTypesUrl == null)
-=======
             ResourceBundle mimeBundle = ResourceBundle.getBundle(resourceName);
             mimeBundle.keySet().stream()
             .filter(x->x!=null)
@@ -219,7 +213,6 @@
             __dftMimeMap.put(StringUtil.asciiToLowerCase(x), normalizeMimeType(mimeBundle.getString(x))));
 
             if (__dftMimeMap.size()==0)
->>>>>>> 4b920622
             {
                 LOG.warn("Empty mime types at {}", resourceName);
             }
@@ -236,18 +229,12 @@
         resourceName = "org/eclipse/jetty/http/encoding";
         try
         {
-<<<<<<< HEAD
-            String resourceName = "org/eclipse/jetty/http/encoding.properties";
-            URL mimeTypesUrl = Loader.getResource(resourceName);
-            if (mimeTypesUrl == null)
-=======
             ResourceBundle encodingBundle = ResourceBundle.getBundle(resourceName);
             encodingBundle.keySet().stream()
             .filter(t->t!=null)
             .forEach(t->__encodings.put(t, encodingBundle.getString(t)));
 
             if (__encodings.size()==0)
->>>>>>> 4b920622
             {
                 LOG.warn("Empty encodings at {}", resourceName);
             }
