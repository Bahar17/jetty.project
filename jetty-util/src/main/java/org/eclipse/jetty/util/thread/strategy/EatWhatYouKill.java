--- conflicted
+++ resolved
@@ -33,12 +33,7 @@
 import org.eclipse.jetty.util.log.Logger;
 import org.eclipse.jetty.util.thread.ExecutionStrategy;
 import org.eclipse.jetty.util.thread.Invocable;
-<<<<<<< HEAD
-import org.eclipse.jetty.util.thread.Invocable.InvocationType;
 import org.eclipse.jetty.util.thread.TryExecutor;
-=======
-import org.eclipse.jetty.util.thread.ReservedThreadExecutor;
->>>>>>> 599f5951
 
 /**
  * <p>A strategy where the thread that produces will run the resulting task if it
@@ -218,11 +213,6 @@
                 // based on the invocation type of the task and if a reserved thread is available
                 switch(Invocable.getInvocationType(task))
                 {
-<<<<<<< HEAD
-                    synchronized(this)
-                    {
-                        if (_tryExecutor.tryExecute(this))
-=======
                     case NON_BLOCKING:
                         mode = Mode.PRODUCE_CONSUME;
                         break;
@@ -231,9 +221,8 @@
                         // The task is blocking, so PC is not an option. Thus we choose 
                         // between EPC and PEC based on the availability of a reserved thread.
                         synchronized(this)
->>>>>>> 599f5951
                         {
-                            if (_producers.tryExecute(this))
+                            if (_tryExecutor.tryExecute(this))
                             {
                                 // EPC mode!
                                 _state = State.PENDING;
@@ -252,7 +241,7 @@
                         // between EPC and PC based on the availability of a reserved thread.
                         synchronized(this)
                         {
-                            if (_producers.tryExecute(this))
+                            if (_tryExecutor.tryExecute(this))
                             {
                                 // Normal EPC mode!
                                 _state = State.PENDING;
@@ -398,16 +387,7 @@
     {
         builder.append(_state);
         builder.append('/');
-<<<<<<< HEAD
         builder.append(_tryExecutor);
-        builder.append("[nb=");
-        builder.append(getNonBlockingTasksConsumed());
-        builder.append(",c=");
-        builder.append(getBlockingTasksConsumed());
-        builder.append(",e=");
-        builder.append(getBlockingTasksExecuted());
-=======
-        builder.append(_producers);
         builder.append("[pc=");
         builder.append(getPCTasksConsumed());
         builder.append(",pic=");
@@ -416,7 +396,6 @@
         builder.append(getPECTasksExecuted());
         builder.append(",epc=");
         builder.append(getEPCTasksConsumed());
->>>>>>> 599f5951
         builder.append("]");
         builder.append("@");
         builder.append(DateTimeFormatter.ISO_OFFSET_DATE_TIME.format(ZonedDateTime.now()));
