// ========================================================================
// Copyright (c) 2007-2009 Mort Bay Consulting Pty. Ltd.
// ------------------------------------------------------------------------
// All rights reserved. This program and the accompanying materials
// are made available under the terms of the Eclipse Public License v1.0
// and Apache License v2.0 which accompanies this distribution.
// The Eclipse Public License is available at 
// http://www.eclipse.org/legal/epl-v10.html
// The Apache License v2.0 is available at
// http://www.opensource.org/licenses/apache2.0.php
// You may elect to redistribute this code under either of these licenses. 
// ========================================================================

package org.eclipse.jetty.server;

import javax.servlet.AsyncContext;
import javax.servlet.AsyncEvent;
import javax.servlet.AsyncListener;
import javax.servlet.ServletResponseWrapper;
import javax.servlet.ServletException;

import java.util.ArrayList;
import java.util.List;

import javax.servlet.ServletContext;
import javax.servlet.ServletRequest;
import javax.servlet.ServletResponse;

import org.eclipse.jetty.continuation.Continuation;
import org.eclipse.jetty.continuation.ContinuationThrowable;
import org.eclipse.jetty.continuation.ContinuationListener;
import org.eclipse.jetty.io.AsyncEndPoint;
import org.eclipse.jetty.io.EndPoint;
import org.eclipse.jetty.server.handler.ContextHandler;
import org.eclipse.jetty.server.handler.ContextHandler.Context;
import org.eclipse.jetty.util.log.Log;
import org.eclipse.jetty.util.log.Logger;
import org.eclipse.jetty.util.thread.Timeout;

/* ------------------------------------------------------------ */
/** Implementation of Continuation and AsyncContext interfaces
 * 
 */
public class AsyncContinuation implements AsyncContext, Continuation
{
    private static final Logger LOG = Log.getLogger(AsyncContinuation.class);

    private final static long DEFAULT_TIMEOUT=30000L;
    
    private final static ContinuationThrowable __exception = new ContinuationThrowable();
    
    // STATES:
    //               handling()    suspend()     unhandle()    resume()       complete()  doComplete()
    //                             startAsync()                dispatch()   
    // IDLE          DISPATCHED      
    // DISPATCHED                  ASYNCSTARTED  UNCOMPLETED
    // ASYNCSTARTED                              ASYNCWAIT     REDISPATCHING  COMPLETING
    // REDISPATCHING                             REDISPATCHED  
    // ASYNCWAIT                                               REDISPATCH     COMPLETING
    // REDISPATCH    REDISPATCHED
    // REDISPATCHED                ASYNCSTARTED  UNCOMPLETED
    // COMPLETING    UNCOMPLETED                 UNCOMPLETED
    // UNCOMPLETED                                                                        COMPLETED
    // COMPLETED
    private static final int __IDLE=0;         // Idle request
    private static final int __DISPATCHED=1;   // Request dispatched to filter/servlet
    private static final int __ASYNCSTARTED=2; // Suspend called, but not yet returned to container
    private static final int __REDISPATCHING=3;// resumed while dispatched
    private static final int __ASYNCWAIT=4;    // Suspended and parked
    private static final int __REDISPATCH=5;   // Has been scheduled
    private static final int __REDISPATCHED=6; // Request redispatched to filter/servlet
    private static final int __COMPLETING=7;   // complete while dispatched
    private static final int __UNCOMPLETED=8;  // Request is completable
    private static final int __COMPLETED=9;    // Request is complete
    
    /* ------------------------------------------------------------ */
<<<<<<< HEAD
    protected HttpConnection _connection;
    private List<AsyncListener> _lastAsyncListeners;
    private List<AsyncListener> _asyncListeners;
=======
    protected AbstractHttpConnection _connection;
>>>>>>> 52275e27
    private List<ContinuationListener> _continuationListeners;

    /* ------------------------------------------------------------ */
    private int _state;
    private boolean _initial;
    private boolean _resumed;
    private boolean _expired;
    private volatile boolean _responseWrapped;
    private long _timeoutMs=DEFAULT_TIMEOUT;
    private AsyncEventState _event;
    private volatile long _expireAt;    
    private volatile boolean _continuation;
    
    /* ------------------------------------------------------------ */
    protected AsyncContinuation()
    {
        _state=__IDLE;
        _initial=true;
    }

    /* ------------------------------------------------------------ */
    protected void setConnection(final AbstractHttpConnection connection)
    {
        synchronized(this)
        {
            _connection=connection;
        }
    }

    /* ------------------------------------------------------------ */
    public void addListener(AsyncListener listener)
    {
        synchronized(this)
        {
            if (_asyncListeners==null)
                _asyncListeners=new ArrayList<AsyncListener>();
            _asyncListeners.add(listener);
        }
    }

    /* ------------------------------------------------------------ */
    public void addListener(AsyncListener listener,ServletRequest request, ServletResponse response)
    {
        synchronized(this)
        {
            // TODO handle the request/response ???
            if (_asyncListeners==null)
                _asyncListeners=new ArrayList<AsyncListener>();
            _asyncListeners.add(listener);
        }
    }

    /* ------------------------------------------------------------ */
    public void addContinuationListener(ContinuationListener listener)
    {
        synchronized(this)
        {
            if (_continuationListeners==null)
                _continuationListeners=new ArrayList<ContinuationListener>();
            _continuationListeners.add(listener);
        }
    }

    /* ------------------------------------------------------------ */
    public void setTimeout(long ms)
    {
        synchronized(this)
        {
            _timeoutMs=ms;
        }
    } 

    /* ------------------------------------------------------------ */
    public long getTimeout()
    {
        synchronized(this)
        {
            return _timeoutMs;
        }
    } 

    /* ------------------------------------------------------------ */
    public AsyncEventState getAsyncEventState()
    {
        synchronized(this)
        {
            return _event;
        }
    } 
   
    /* ------------------------------------------------------------ */
    /**
     * @see org.eclipse.jetty.continuation.Continuation#keepWrappers()
     */

    /* ------------------------------------------------------------ */
    /**
     * @see org.eclipse.jetty.continuation.Continuation#isResponseWrapped()
     */
    public boolean isResponseWrapped()
    {
        return _responseWrapped;
    }

    /* ------------------------------------------------------------ */
    /* (non-Javadoc)
     * @see javax.servlet.ServletRequest#isInitial()
     */
    public boolean isInitial()
    {
        synchronized(this)
        {
            return _initial;
        }
    }
    
    /* ------------------------------------------------------------ */
    /* (non-Javadoc)
     * @see javax.servlet.ServletRequest#isSuspended()
     */
    public boolean isSuspended()
    {
        synchronized(this)
        {
            switch(_state)
            {
                case __ASYNCSTARTED:
                case __REDISPATCHING:
                case __COMPLETING:
                case __ASYNCWAIT:
                    return true;
                    
                default:
                    return false;   
            }
        }
    }
    
    /* ------------------------------------------------------------ */
    /* (non-Javadoc)
     * @see javax.servlet.ServletRequest#isSuspended()
     */
    public boolean isSuspending()
    {
        synchronized(this)
        {
            switch(_state)
            {
                case __ASYNCSTARTED:
                case __ASYNCWAIT:
                    return true;
                    
                default:
                    return false;   
            }
        }
    }

    /* ------------------------------------------------------------ */
    @Override
    public String toString()
    {
        synchronized (this)
        {
            return super.toString()+"@"+getStatusString();
        }
    }

    /* ------------------------------------------------------------ */
    public String getStatusString()
    {
        synchronized (this)
        {
            return
            ((_state==__IDLE)?"IDLE":
                (_state==__DISPATCHED)?"DISPATCHED":
                    (_state==__ASYNCSTARTED)?"ASYNCSTARTED":
                        (_state==__ASYNCWAIT)?"ASYNCWAIT":
                            (_state==__REDISPATCHING)?"REDISPATCHING":
                                (_state==__REDISPATCH)?"REDISPATCH":
                                    (_state==__REDISPATCHED)?"REDISPATCHED":
                                        (_state==__COMPLETING)?"COMPLETING":
                                            (_state==__UNCOMPLETED)?"UNCOMPLETED":
                                                (_state==__COMPLETED)?"COMPLETE":
                                                    ("UNKNOWN?"+_state))+
            (_initial?",initial":"")+
            (_resumed?",resumed":"")+
            (_expired?",expired":"");
        }
    }

    /* ------------------------------------------------------------ */
    /**
     * @return false if the handling of the request should not proceed
     */
    protected boolean handling()
    {
        synchronized (this)
        {
            _continuation=false;
            _responseWrapped=false;
            
            switch(_state)
            {
                case __IDLE:
                    _initial=true;
                    _state=__DISPATCHED;
                    if (_lastAsyncListeners!=null)
                        _lastAsyncListeners.clear();
                    if (_asyncListeners!=null)
                        _asyncListeners.clear();
                    else
                    {
                        _asyncListeners=_lastAsyncListeners;
                        _lastAsyncListeners=null;
                    }
                    return true;
                    
                case __COMPLETING:
                    _state=__UNCOMPLETED;
                    return false;

                case __ASYNCWAIT:
                    return false;
                    
                case __REDISPATCH:
                    _state=__REDISPATCHED;
                    return true;

                default:
                    throw new IllegalStateException(this.getStatusString());
            }
        }
    }

    /* ------------------------------------------------------------ */
    /* (non-Javadoc)
     * @see javax.servlet.ServletRequest#suspend(long)
     */
    protected void suspend(final ServletContext context,
            final ServletRequest request,
            final ServletResponse response)
    {
        synchronized (this)
        {
            switch(_state)
            {
                case __DISPATCHED:
                case __REDISPATCHED:
                    _resumed=false;
                    _expired=false;

                    if (_event==null || request!=_event.getSuppliedRequest() || response != _event.getSuppliedResponse() || context != _event.getServletContext())
                        _event=new AsyncEventState(context,request,response);
                    else
                    {
                        _event._dispatchContext=null;
                        _event._path=null;
                    }

                    _state=__ASYNCSTARTED;
                    List<AsyncListener> recycle=_lastAsyncListeners;
                    _lastAsyncListeners=_asyncListeners;
                    _asyncListeners=recycle;
                    if (_asyncListeners!=null)
                        _asyncListeners.clear();
                    break;

                default:
                    throw new IllegalStateException(this.getStatusString());
            }
        }
        
        if (_lastAsyncListeners!=null)
        {
            for (AsyncListener listener : _lastAsyncListeners)
            {
                try
                {
                    listener.onStartAsync(_event);
                }
                catch(Exception e)
                {
                    LOG.warn(e);
                }
            }
        }
        
    }

    /* ------------------------------------------------------------ */
    /**
     * Signal that the HttpConnection has finished handling the request.
     * For blocking connectors, this call may block if the request has
     * been suspended (startAsync called).
     * @return true if handling is complete, false if the request should 
     * be handled again (eg because of a resume that happened before unhandle was called)
     */
    protected boolean unhandle()
    {
        synchronized (this)
        {
            switch(_state)
            {
                case __REDISPATCHED:
                case __DISPATCHED:
                    _state=__UNCOMPLETED;
                    return true;

                case __IDLE:
                    throw new IllegalStateException(this.getStatusString());

                case __ASYNCSTARTED:
                    _initial=false;
                    _state=__ASYNCWAIT;
                    scheduleTimeout(); // could block and change state.
                    if (_state==__ASYNCWAIT)
                        return true;
                    else if (_state==__COMPLETING)
                    {
                        _state=__UNCOMPLETED;
                        return true;
                    }
                    
                    _initial=false;
                    _state=__REDISPATCHED;
                    return false; 

                case __REDISPATCHING:
                    _initial=false;
                    _state=__REDISPATCHED;
                    return false; 

                case __COMPLETING:
                    _initial=false;
                    _state=__UNCOMPLETED;
                    return true;

                default:
                    throw new IllegalStateException(this.getStatusString());
            }
        }
    }

    /* ------------------------------------------------------------ */
    public void dispatch()
    {
        boolean dispatch=false;
        synchronized (this)
        {
            switch(_state)
            {
                case __ASYNCSTARTED:
                    _state=__REDISPATCHING;
                    _resumed=true;
                    return;

                case __ASYNCWAIT:
                    dispatch=!_expired;
                    _state=__REDISPATCH;
                    _resumed=true;
                    break;
                    
                case __REDISPATCH:
                    return;
                    
                default:
                    throw new IllegalStateException(this.getStatusString());
            }
        }
        
        if (dispatch)
        {
            cancelTimeout();
            scheduleDispatch();
        }
    }

    /* ------------------------------------------------------------ */
    protected void expired()
    {
        final List<ContinuationListener> cListeners;
        final List<AsyncListener> aListeners;
        synchronized (this)
        {
            switch(_state)
            {
                case __ASYNCSTARTED:
                case __ASYNCWAIT:
                    cListeners=_continuationListeners;
                    aListeners=_asyncListeners;
                    break;
                default:
                    cListeners=null;
                    aListeners=null;
                    return;
            }
            _expired=true;
        }
        
        if (aListeners!=null)
        {
            for (AsyncListener listener : aListeners)
            {
                try
                {
                    listener.onTimeout(_event);
                }
                catch(Exception e)
                {
                    LOG.warn(e);
                }
            }
        }
        if (cListeners!=null)
        {
            for (ContinuationListener listener : cListeners)
            {
                try
                {
                    listener.onTimeout(this);
                }
                catch(Exception e)
                {
                    LOG.warn(e);
                }
            }
        }
            
           
        
        synchronized (this)
        {
            switch(_state)
            {
                case __ASYNCSTARTED:
                case __ASYNCWAIT:
                    if (_continuation) 
                        dispatch();
                    else
                        // TODO maybe error dispatch?
                        complete();
            }
        }

        scheduleDispatch();
    }
    
    /* ------------------------------------------------------------ */
    /* (non-Javadoc)
     * @see javax.servlet.ServletRequest#complete()
     */
    public void complete()
    {
        // just like resume, except don't set _resumed=true;
        boolean dispatch=false;
        synchronized (this)
        {
            switch(_state)
            {
                case __DISPATCHED:
                case __REDISPATCHED:
                    throw new IllegalStateException(this.getStatusString());

                case __ASYNCSTARTED:
                    _state=__COMPLETING;
                    return;
                    
                case __ASYNCWAIT:
                    _state=__COMPLETING;
                    dispatch=!_expired;
                    break;
                    
                default:
                    throw new IllegalStateException(this.getStatusString());
            }
        }
        
        if (dispatch)
        {
            cancelTimeout();
            scheduleDispatch();
        }
    }

    /* ------------------------------------------------------------ */
    @Override
    public <T extends AsyncListener> T createListener(Class<T> clazz) throws ServletException 
    {
        try
        {
            // TODO inject
            return clazz.newInstance();
        }
        catch(Exception e)
        {
            throw new ServletException(e);
        }
    }


    /* ------------------------------------------------------------ */
    /* (non-Javadoc)
     * @see javax.servlet.ServletRequest#complete()
     */
    protected void doComplete(Throwable ex)
    {
        final List<ContinuationListener> cListeners;
        final List<AsyncListener> aListeners;
        synchronized (this)
        {
            switch(_state)
            {
                case __UNCOMPLETED:
                    _state=__COMPLETED;
                    cListeners=_continuationListeners;
                    aListeners=_asyncListeners;
                    break;
                    
                default:
                    cListeners=null;
                    aListeners=null;
                    throw new IllegalStateException(this.getStatusString());
            }
        }
        
        if (aListeners!=null)
        {
            for (AsyncListener listener : aListeners)
            {
                try
                {
                    if (ex!=null)
                    {
                        _event.getSuppliedRequest().setAttribute(Dispatcher.ERROR_EXCEPTION,ex);
                        _event.getSuppliedRequest().setAttribute(Dispatcher.ERROR_MESSAGE,ex.getMessage());
                        listener.onError(_event);
                    }
                    else
                        listener.onComplete(_event);
                }
                catch(Exception e)
                {
                    LOG.warn(e);
                }
            }
        }
        if (cListeners!=null)
        {
            for (ContinuationListener listener : cListeners)
            {
                try
                {
                    listener.onComplete(this);
                }
                catch(Exception e)
                {
                    LOG.warn(e);
                }
            }
        }
    }

    /* ------------------------------------------------------------ */
    protected void recycle()
    {
        synchronized (this)
        {
            switch(_state)
            {
                case __DISPATCHED:
                case __REDISPATCHED:
                    throw new IllegalStateException(getStatusString());
                default:
                    _state=__IDLE;
            }
            _initial = true;
            _resumed=false;
            _expired=false;
            _responseWrapped=false;
            cancelTimeout();
            _timeoutMs=DEFAULT_TIMEOUT;
            _continuationListeners=null;
        }
    }    
    
    /* ------------------------------------------------------------ */
    public void cancel()
    {
        synchronized (this)
        {
            cancelTimeout();
            _continuationListeners=null;
        }
    }

    /* ------------------------------------------------------------ */
    protected void scheduleDispatch()
    {
        EndPoint endp=_connection.getEndPoint();
        if (!endp.isBlocking())
        {
            ((AsyncEndPoint)endp).asyncDispatch();
        }
    }

    /* ------------------------------------------------------------ */
    protected void scheduleTimeout()
    {
        EndPoint endp=_connection.getEndPoint();
        if (_timeoutMs>0)
        {
            if (endp.isBlocking())
            {
                synchronized(this)
                {
                    _expireAt = System.currentTimeMillis()+_timeoutMs;
                    long wait=_timeoutMs;
                    while (_expireAt>0 && wait>0 && _connection.getServer().isRunning())
                    {
                        try
                        {
                            this.wait(wait);
                        }
                        catch (InterruptedException e)
                        {
                            LOG.ignore(e);
                        }
                        wait=_expireAt-System.currentTimeMillis();
                    }

                    if (_expireAt>0 && wait<=0 && _connection.getServer().isRunning())
                    {
                        expired();
                    }
                }            
            }
            else
            {
<<<<<<< HEAD
                _connection.scheduleTimeout(_event._timeout,_timeoutMs);
=======
                ((AsyncEndPoint)endp).scheduleTimeout(_event,_timeoutMs);
>>>>>>> 52275e27
            }
        }
    }

    /* ------------------------------------------------------------ */
    protected void cancelTimeout()
    {
        EndPoint endp=_connection.getEndPoint();
        if (endp.isBlocking())
        {
            synchronized(this)
            {
                _expireAt=0;
                this.notifyAll();
            }
        }
        else 
        {
            final AsyncEventState event=_event;
            if (event!=null)
<<<<<<< HEAD
                _connection.cancelTimeout(event._timeout);
=======
            {
                ((AsyncEndPoint)endp).cancelTimeout(event);
            }
>>>>>>> 52275e27
        }
    }

    /* ------------------------------------------------------------ */
    public boolean isCompleting()
    {
        synchronized (this)
        {
            return _state==__COMPLETING;
        }
    }
    
    /* ------------------------------------------------------------ */
    boolean isUncompleted()
    {
        synchronized (this)
        {
            return _state==__UNCOMPLETED;
        }
    } 
    
    /* ------------------------------------------------------------ */
    public boolean isComplete()
    {
        synchronized (this)
        {
            return _state==__COMPLETED;
        }
    }


    /* ------------------------------------------------------------ */
    public boolean isAsyncStarted()
    {
        synchronized (this)
        {
            switch(_state)
            {
                case __ASYNCSTARTED:
                case __REDISPATCHING:
                case __REDISPATCH:
                case __ASYNCWAIT:
                    return true;

                default:
                    return false;
            }
        }
    }


    /* ------------------------------------------------------------ */
    public boolean isAsync()
    {
        synchronized (this)
        {
            switch(_state)
            {
                case __IDLE:
                case __DISPATCHED:
                case __UNCOMPLETED:
                case __COMPLETED:
                    return false;

                default:
                    return true;
            }
        }
    }

    /* ------------------------------------------------------------ */
    public void dispatch(ServletContext context, String path)
    {
        _event._dispatchContext=context;
        _event._path=path;
        dispatch();
    }

    /* ------------------------------------------------------------ */
    public void dispatch(String path)
    {
        _event._path=path;
        dispatch();
    }

    /* ------------------------------------------------------------ */
    public Request getBaseRequest()
    {
        return _connection.getRequest();
    }
    
    /* ------------------------------------------------------------ */
    public ServletRequest getRequest()
    {
        if (_event!=null)
            return _event.getSuppliedRequest();
        return _connection.getRequest();
    }

    /* ------------------------------------------------------------ */
    public ServletResponse getResponse()
    {
        if (_responseWrapped && _event!=null && _event.getSuppliedResponse()!=null)
            return _event.getSuppliedResponse();
        return _connection.getResponse();
    }

    /* ------------------------------------------------------------ */
    public void start(final Runnable run)
    {
        final AsyncEventState event=_event;
        if (event!=null)
        {
            _connection.getServer().getThreadPool().dispatch(new Runnable()
            {
                public void run()
                {
                    ((Context)event.getServletContext()).getContextHandler().handle(run);
                }
            });
        }
    }

    /* ------------------------------------------------------------ */
    public boolean hasOriginalRequestAndResponse()
    {
        synchronized (this)
        {
            return (_event!=null && _event.getSuppliedRequest()==_connection._request && _event.getSuppliedResponse()==_connection._response);
        }
    }

    /* ------------------------------------------------------------ */
    public ContextHandler getContextHandler()
    {
        final AsyncEventState event=_event;
        if (event!=null)
            return ((Context)event.getServletContext()).getContextHandler();
        return null;
    }


    /* ------------------------------------------------------------ */
    /**
     * @see Continuation#isResumed()
     */
    public boolean isResumed()
    {
        synchronized (this)
        {
            return _resumed;
        }
    }
    /* ------------------------------------------------------------ */
    /**
     * @see Continuation#isExpired()
     */
    public boolean isExpired()
    {
        synchronized (this)
        {
            return _expired;
        }
    }

    /* ------------------------------------------------------------ */
    /**
     * @see Continuation#resume()
     */
    public void resume()
    {
        dispatch();
    }
    
    /* ------------------------------------------------------------ */
    /**
     * @see Continuation#suspend()
     */
    public void suspend(ServletResponse response)
    {
        _continuation=true;
        if (response instanceof ServletResponseWrapper)
        {
            _responseWrapped=true;
            AsyncContinuation.this.suspend(_connection.getRequest().getServletContext(),_connection.getRequest(),response);       
        }
        else
        {
            _responseWrapped=false;
            AsyncContinuation.this.suspend(_connection.getRequest().getServletContext(),_connection.getRequest(),_connection.getResponse());       
        }
    }

    /* ------------------------------------------------------------ */
    /**
     * @see Continuation#suspend()
     */
    public void suspend()
    {
        _responseWrapped=false;
        _continuation=true;
        AsyncContinuation.this.suspend(_connection.getRequest().getServletContext(),_connection.getRequest(),_connection.getResponse());       
    }

    /* ------------------------------------------------------------ */
    /**
     * @see org.eclipse.jetty.continuation.Continuation#getServletResponse()
     */
    public ServletResponse getServletResponse()
    {
        if (_responseWrapped && _event!=null && _event.getSuppliedResponse()!=null)
            return _event.getSuppliedResponse();
        return _connection.getResponse();
    }

    /* ------------------------------------------------------------ */
    /**
     * @see org.eclipse.jetty.continuation.Continuation#getAttribute(java.lang.String)
     */
    public Object getAttribute(String name)
    {
        return _connection.getRequest().getAttribute(name);
    }

    /* ------------------------------------------------------------ */
    /**
     * @see org.eclipse.jetty.continuation.Continuation#removeAttribute(java.lang.String)
     */
    public void removeAttribute(String name)
    {
        _connection.getRequest().removeAttribute(name);
    }

    /* ------------------------------------------------------------ */
    /**
     * @see org.eclipse.jetty.continuation.Continuation#setAttribute(java.lang.String, java.lang.Object)
     */
    public void setAttribute(String name, Object attribute)
    {
        _connection.getRequest().setAttribute(name,attribute);
    }

    /* ------------------------------------------------------------ */
    /**
     * @see org.eclipse.jetty.continuation.Continuation#undispatch()
     */
    public void undispatch()
    {
        if (isSuspended())
        {
            if (LOG.isDebugEnabled())
                throw new ContinuationThrowable();
            else
                throw __exception;
        }
        throw new IllegalStateException("!suspended");
    }

    /* ------------------------------------------------------------ */
    /* ------------------------------------------------------------ */
    public class AsyncTimeout extends Timeout.Task implements Runnable
    {
            @Override
            public void expired()
            {
                AsyncContinuation.this.expired();
            }

            @Override
            public void run()
            {
                AsyncContinuation.this.expired();
            }
    }

    /* ------------------------------------------------------------ */
    /* ------------------------------------------------------------ */
    public class AsyncEventState extends AsyncEvent
    {
        private final ServletContext _suspendedContext;
        private ServletContext _dispatchContext;
        private String _path;
        private Timeout.Task _timeout=  new AsyncTimeout();
        
        public AsyncEventState(ServletContext context, ServletRequest request, ServletResponse response)
        {
            super(AsyncContinuation.this, request,response);
            _suspendedContext=context;
        }
        
        public ServletContext getSuspendedContext()
        {
            return _suspendedContext;
        }
        
        public ServletContext getDispatchContext()
        {
            return _dispatchContext;
        }
        
        public ServletContext getServletContext()
        {
            return _dispatchContext==null?_suspendedContext:_dispatchContext;
        }
        
        public String getPath()
        {
            return _path;
        }
    }
}<|MERGE_RESOLUTION|>--- conflicted
+++ resolved
@@ -74,13 +74,9 @@
     private static final int __COMPLETED=9;    // Request is complete
     
     /* ------------------------------------------------------------ */
-<<<<<<< HEAD
-    protected HttpConnection _connection;
+    protected AbstractHttpConnection _connection;
     private List<AsyncListener> _lastAsyncListeners;
     private List<AsyncListener> _asyncListeners;
-=======
-    protected AbstractHttpConnection _connection;
->>>>>>> 52275e27
     private List<ContinuationListener> _continuationListeners;
 
     /* ------------------------------------------------------------ */
@@ -403,8 +399,7 @@
                     {
                         _state=__UNCOMPLETED;
                         return true;
-                    }
-                    
+                    }         
                     _initial=false;
                     _state=__REDISPATCHED;
                     return false; 
@@ -520,7 +515,7 @@
                 case __ASYNCWAIT:
                     if (_continuation) 
                         dispatch();
-                    else
+                   else
                         // TODO maybe error dispatch?
                         complete();
             }
@@ -720,11 +715,7 @@
             }
             else
             {
-<<<<<<< HEAD
-                _connection.scheduleTimeout(_event._timeout,_timeoutMs);
-=======
-                ((AsyncEndPoint)endp).scheduleTimeout(_event,_timeoutMs);
->>>>>>> 52275e27
+                ((AsyncEndPoint)endp).scheduleTimeout(_event._timeout,_timeoutMs);
             }
         }
     }
@@ -745,13 +736,9 @@
         {
             final AsyncEventState event=_event;
             if (event!=null)
-<<<<<<< HEAD
-                _connection.cancelTimeout(event._timeout);
-=======
-            {
-                ((AsyncEndPoint)endp).cancelTimeout(event);
-            }
->>>>>>> 52275e27
+            {
+                ((AsyncEndPoint)endp).cancelTimeout(event._timeout);
+            }
         }
     }
 
